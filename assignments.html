<!DOCTYPE html>
<html lang="en">
<head>
    <meta charset="UTF-8">
    <meta name="viewport" content="width=device-width, initial-scale=1.0">
    <title>Assignments - Motorcycle Escort Management</title>
    <style>
        * {
            margin: 0;
            padding: 0;
            box-sizing: border-box;
        }

        body {
            font-family: 'Segoe UI', Tahoma, Geneva, Verdana, sans-serif;
            background: linear-gradient(135deg, #667eea 0%, #764ba2 100%);
            min-height: 100vh;
            color: #333;
        }

        .header {
            background: rgba(255, 255, 255, 0.95);
            backdrop-filter: blur(10px);
            padding: 1rem 2rem;
            box-shadow: 0 2px 20px rgba(0, 0, 0, 0.1);
            display: flex;
            justify-content: space-between;
            align-items: center;
        }

        .header h1 {
            color: #2c3e50;
            font-size: 1.8rem;
            font-weight: 600;
        }

        .user-info {
            display: flex;
            align-items: center;
            gap: 0.75rem;
        }

        .logout-btn {
            background: none;
            border: none;
            color: #3498db;
            cursor: pointer;
            font-size: 0.9rem;
        }

        .logout-btn:hover {
            text-decoration: underline;
        }
        .navigation {
    justify-content: center !important;
    text-align: center !important;
    margin-left: auto !important;
    margin-right: auto !important;
}

        .user-avatar {
            width: 32px;
            height: 32px;
            border-radius: 50%;
            background: linear-gradient(45deg, #27ae60, #2ecc71);
            display: flex;
            align-items: center;
            justify-content: center;
            color: white;
            font-weight: bold;
            font-size: 1rem;
        }

        .user-name {
            font-weight: 600;
            color: #2c3e50;
            font-size: 1rem;
        }

        .user-role {
            font-size: 0.75rem;
            color: #7f8c8d;
            text-transform: uppercase;
        }

        .container {
            max-width: 1400px;
            margin: 0 auto;
            padding: 2rem;
        }

.navigation {
    display: flex !important;
    gap: 1rem !important;
    margin: 1rem auto 2rem auto !important;
    max-width: 1400px !important;
    padding: 0 2rem !important;
    flex-wrap: wrap !important;
    justify-content: center !important;
    position: relative !important;
    z-index: 10 !important;
}

.nav-button {
    padding: 0.75rem 1.5rem !important;
    background: rgba(255, 255, 255, 0.9) !important;
    border: none !important;
    border-radius: 25px !important;
    color: #2c3e50 !important;
    text-decoration: none !important;
    font-weight: 600 !important;
    transition: all 0.3s ease !important;
    cursor: pointer !important;
    display: inline-flex !important;
    align-items: center !important;
    justify-content: center !important;
}

.nav-button:hover, .nav-button.active {
    background: #3498db !important;
    color: white !important;
    transform: translateY(-2px) !important;
    box-shadow: 0 4px 15px rgba(52, 152, 219, 0.3) !important;
}

        .assignments-layout {
            display: grid;
            grid-template-columns: 350px 1fr;
            gap: 2rem;
            height: calc(100vh - 200px);
        }

        .requests-panel {
            background: rgba(255, 255, 255, 0.95);
            border-radius: 15px;
            padding: 1.5rem;
            box-shadow: 0 8px 32px rgba(0, 0, 0, 0.1);
            overflow-y: auto;
        }

        .assignments-panel {
            background: rgba(255, 255, 255, 0.95);
            border-radius: 15px;
            padding: 1.5rem;
            box-shadow: 0 8px 32px rgba(0, 0, 0, 0.1);
            display: flex;
            flex-direction: column;
        }

        .panel-title {
            font-size: 1.3rem;
            color: #2c3e50;
            margin-bottom: 1rem;
            display: flex;
            align-items: center;
            gap: 0.5rem;
        }

        .request-item {
            padding: 1rem;
            border: 2px solid #ecf0f1;
            border-radius: 10px;
            margin-bottom: 1rem;
            cursor: pointer;
            transition: all 0.3s ease;
        }

        .request-item:hover {
            border-color: #3498db;
            background: rgba(52, 152, 219, 0.05);
        }

        .request-item.selected {
            border-color: #3498db;
            background: rgba(52, 152, 219, 0.1);
            box-shadow: 0 4px 15px rgba(52, 152, 219, 0.2);
        }

        .request-id {
            font-weight: bold;
            color: #2c3e50;
            font-size: 1.1rem;
        }

        .request-details {
            font-size: 0.9rem;
            color: #7f8c8d;
            margin-top: 0.5rem;
        }

        .status-badge {
            padding: 0.25rem 0.75rem;
            border-radius: 15px;
            font-size: 0.8rem;
            font-weight: 600;
            text-transform: uppercase;
            margin-top: 0.5rem;
            display: inline-block;
        }

        .status-new { background: #fff3cd; color: #856404; }
        .status-pending { background: #d4edda; color: #155724; }
        .status-assigned { background: #cce5ff; color: #004085; }
        .status-unassigned { background: #ffeaa7; color: #b45f06; }

        .assignment-content {
            flex: 1;
            display: flex;
            flex-direction: column;
        }

        .request-info {
            background: #f8f9fa;
            border-radius: 10px;
            padding: 1.5rem;
            margin-bottom: 1.5rem;
        }

        .info-grid {
            display: grid;
            grid-template-columns: repeat(auto-fit, minmax(200px, 1fr));
            gap: 1rem;
        }

        .info-item {
            display: flex;
            flex-direction: column;
        }

        .info-label {
            font-weight: 600;
            color: #7f8c8d;
            font-size: 0.9rem;
            margin-bottom: 0.25rem;
        }

        .info-value {
            color: #2c3e50;
            font-size: 1rem;
        }

        .currently-assigned {
            margin-bottom: 1rem;
        }

        .currently-assigned ul {
            padding-left: 1.25rem;
            list-style: disc;
        }

        .riders-section {
            flex: 1;
            display: flex;
            flex-direction: column;
        }

        .riders-grid {
            display: grid;
            grid-template-columns: repeat(auto-fill, minmax(250px, 1fr));
            gap: 1rem;
            flex: 1;
            overflow-y: auto;
            max-height: 400px;
            padding-right: 10px;
        }

        .rider-card {
            border: 2px solid #ecf0f1;
            border-radius: 10px;
            padding: 1rem;
            background: white;
            transition: all 0.3s ease;
            cursor: pointer;
            position: relative;
        }

        .rider-card:hover {
            border-color: #3498db;
            transform: translateY(-2px);
            box-shadow: 0 4px 15px rgba(52, 152, 219, 0.2);
        }

        .rider-card.selected {
            border-color: #27ae60;
            background: rgba(39, 174, 96, 0.05);
        }

        .rider-card.unavailable {
            opacity: 0.6;
            border-color: #e74c3c;
            background: rgba(231, 76, 60, 0.05);
        }

        .rider-name {
            font-weight: bold;
            color: #2c3e50;
            margin-bottom: 0.5rem;
        }

        .rider-info {
            font-size: 0.9rem;
            color: #7f8c8d;
            margin-bottom: 0.25rem;
        }

        .rider-status {
            position: absolute;
            top: 10px;
            right: 10px;
            width: 12px;
            height: 12px;
            border-radius: 50%;
        }

        .status-available { background: #27ae60; }
        .status-busy { background: #f39c12; }
        .status-unavailable { background: #e74c3c; }

        .assignment-actions {
            display: flex;
            gap: 1rem;
            margin-top: 1.5rem;
            padding-top: 1.5rem;
            border-top: 2px solid #ecf0f1;
        }

        .btn {
            padding: 0.75rem 1.5rem;
            border: none;
            border-radius: 25px;
            font-weight: 600;
            cursor: pointer;
            transition: all 0.3s ease;
            text-decoration: none;
            display: inline-flex;
            align-items: center;
            gap: 0.5rem;
        }

        .btn-primary {
            background: linear-gradient(45deg, #3498db, #2980b9);
            color: white;
        }

        .btn-success {
            background: linear-gradient(45deg, #27ae60, #229954);
            color: white;
        }

        .btn-warning {
            background: linear-gradient(45deg, #f39c12, #e67e22);
            color: white;
        }

        .btn:hover {
            transform: translateY(-2px);
            box-shadow: 0 6px 20px rgba(0, 0, 0, 0.2);
        }

        .empty-state {
            text-align: center;
            padding: 3rem;
            color: #7f8c8d;
        }

        .assignment-summary {
            background: #e8f5e8;
            border-radius: 10px;
            padding: 1rem;
            margin-bottom: 1rem;
            border-left: 4px solid #27ae60;
        }

        .current-assigned {
            background: #fff8e1;
            border-radius: 10px;
            padding: 1rem;
            margin-bottom: 1rem;
            border-left: 4px solid #f39c12;
        }

        .assignment-order {
            background: #f0f8ff;
            border-radius: 10px;
            padding: 1rem;
            margin-bottom: 1rem;
            border-left: 4px solid #3498db;
        }

        .assignment-order ul {
            padding-left: 1.25rem;
            list-style: disc;
        }

        .current-assigned ul {
            margin: 0;
            padding-left: 1.2rem;
        }

        .current-assigned li {
            margin-bottom: 0.25rem;
        }

        .selected-count {
            font-weight: bold;
            color: #27ae60;
        }

        .loading {
            text-align: center;
            padding: 2rem;
            color: #7f8c8d;
        }

        .search-box {
            width: 100%;
            padding: 0.75rem;
            border: 2px solid #ecf0f1;
            border-radius: 25px;
            font-size: 1rem;
            outline: none;
            transition: border-color 0.3s ease;
            margin-bottom: 1rem;
        }

        .search-box:focus {
            border-color: #3498db;
        }

        .filter-tabs {
            display: flex;
            gap: 0.5rem;
            margin-bottom: 1rem;
        }

        .filter-tab {
            padding: 0.5rem 1rem;
            border: 2px solid #ecf0f1;
            border-radius: 20px;
            background: white;
            cursor: pointer;
            font-size: 0.9rem;
            transition: all 0.3s ease;
        }

        .filter-tab.active {
            border-color: #3498db;
            background: #3498db;
            color: white;
        }

        @media (max-width: 1024px) {
            .assignments-layout {
                grid-template-columns: 1fr;
                height: auto;
            }

            .requests-panel {
                order: 2;
                max-height: 300px;
            }

            .assignments-panel {
                order: 1;
            }

            .riders-grid {
                grid-template-columns: repeat(auto-fill, minmax(200px, 1fr));
            }
        }

        @media (max-width: 768px) {
            .container {
                padding: 1rem;
            }

            .riders-grid {
                grid-template-columns: 1fr;
            }

            .assignment-actions {
                flex-direction: column;
            }

            .info-grid {
                grid-template-columns: 1fr;
            }

            .header h1 {
                font-size: 1.4rem;
            }
        }
    </style>
</head>
<body>
    <header class="header">
        <h1>🏍️ Motorcycle Escort Management</h1>
        
        <div class="user-info">
            <div class="user-avatar" id="userAvatar">?</div>
            <div class="user-details">
                <div class="user-name" id="userName">Loading...</div>
                <div class="user-role" id="userRole">User</div>
            </div>
            <button class="logout-btn" onclick="logout()">Logout</button>
        </div>
    </header>

    <!--NAVIGATION_MENU_PLACEHOLDER-->

    <div class="container">
        <div class="assignments-layout">
            <!-- Requests Panel -->
            <div class="requests-panel">
                <h3 class="panel-title">📋 Available Requests</h3>
                
                <input type="text" class="search-box" placeholder="🔍 Search requests..." id="requestSearch">
                
                <div class="filter-tabs">
                    <div class="filter-tab active" data-status="all">All</div>
                    <div class="filter-tab" data-status="Unassigned">Unassigned</div>
                    <div class="filter-tab" data-status="Assigned">Assigned</div>
                </div>

                <div id="requestsList">
                    <div class="loading">Loading requests...</div>
                </div>
            </div>

            <!-- Assignment Panel -->
            <div class="assignments-panel">
                <h3 class="panel-title">🏍️ Rider Assignment</h3>
                
                <div id="assignmentContent" class="assignment-content">
                    <div class="empty-state">
                        <h3>Select a Request</h3>
                        <p>Choose a request from the left panel to begin assigning riders</p>
                    </div>
                </div>
            </div>
        </div>
    </div>

<script>
    /**
     * @typedef {object} UserProfile - (Assuming type definition from index.html or similar)
     * @property {string} name
     * @property {string} email
     * @property {Array<string>} roles
     * @property {Array<string>} permissions
     */

    /**
     * @typedef {object} RequestItemAssignmentsPage - Data for a request in the assignments list.
     * @property {string} id - The request ID.
     * @property {string} requesterName - Name of the requester.
     * @property {string} eventDate - Formatted event date.
     * @property {string} startTime - Formatted start time.
     * @property {string} startLocation - Start location.
     * @property {number} ridersNeeded - Number of riders needed.
     * @property {string} status - Current status of the request.
     * @property {string} [type] - Type of request.
     * @property {string} [endTime] - Formatted end time.
     * @property {string} [endLocation] - End location.
     * @property {string} [ridersAssigned] - Comma-separated string of assigned rider names.
     */

    /**
     * @typedef {object} RiderItemAssignmentsPage - Data for an active rider.
     * @property {string} name - Rider's full name.
     * @property {string} jpNumber - Rider's JP Number or ID.
     * @property {string} phone - Rider's phone number.
     * @property {string} email - Rider's email address.
     * @property {string} [status] - Rider's current status (e.g., "Available").
     */

    /**
     * @typedef {object} AppStateAssignments
     * @property {UserProfile|null} user - Current user's profile.
     * @property {boolean} isOnline - Network status.
     * @property {number} loadingTimeout - Timeout for loading operations in milliseconds.
     */

    /** Global state for the assignments page. */
    var currentRequests = [];
    /** @type {Array<RiderItemAssignmentsPage>} */
    var activeRiders = [];
    /** @type {RequestItemAssignmentsPage|null} */
    var selectedRequest = null;
    /** @type {Set<string>} */
    var selectedRiders = new Set(); // Stores names of selected riders
    var preselectedRequestId = null;
    var preselectAttempted = false;
    /** Map of rider name to availability status */
    var riderAvailability = {}; // e.g., {"John Doe": "Unavailable"}
    var remainingAvailabilityCallbacks = 0;
    /** @type {AppStateAssignments} */
    var app = {
        user: null,
        isOnline: navigator.onLine,
        loadingTimeout: 15000,
        dateFilter: 'all'
    };

    /**
     * Initializes the assignments page when the DOM content is fully loaded.
     * Sets a timeout for data loading and fetches initial data.
     * Also checks for a requestId in the URL to pre-select a request.
     * @listens DOMContentLoaded
     */
    document.addEventListener('DOMContentLoaded', function() {
        console.log('🚀 Assignments page loading...');

        const params = new URLSearchParams(window.location.search);
        const dateParam = params.get('date');
        if (dateParam) {
            app.dateFilter = dateParam.toLowerCase();
        }
        preselectedRequestId = params.get('requestId');

        setTimeout(function() {
            if (currentRequests.length === 0 && activeRiders.length === 0) {
                console.log('⚠️ Loading timeout - showing fallback data');
                handleLoadingTimeout();
            }
        }, app.loadingTimeout);

        loadAllData();
        setupEventListeners();

        // Pre-selection of request is now handled within handleAssignmentsDataSuccess
    });

    /**
     * Loads all necessary data for the assignments page by calling the consolidated
     * server-side function `getPageDataForAssignments`.
     * Passes a requestId from URL parameters if present.
     * @return {void}
     */
    function loadAllData() {
        console.log('📊 Starting consolidated data loading for assignments page...');
        var urlParams = new URLSearchParams(window.location.search);
        var requestIdToLoad = urlParams.get('requestId');

        if (typeof google !== 'undefined' && google.script && google.script.run) {
            google.script.run
                .withSuccessHandler(handleAssignmentsDataSuccess)
                .withFailureHandler(handleAssignmentsDataFailure)
                .getPageDataForAssignments(requestIdToLoad);
        } else {
            console.log('⚠️ Google Apps Script not available for assignments page.');
            handleAssignmentsDataFailure({ message: "Google Apps Script not available." });
        }
    }
<!-- Add this to your assignments.html <script> section for debugging -->

// Debug function to test riders loading
function debugRidersLoading() {
  console.log('🔍 Debugging riders loading...');
  
  if (typeof google !== 'undefined' && google.script && google.script.run) {
    // Test the enhanced function
    console.log('📞 Calling debugActiveRidersIssue...');
    google.script.run
      .withSuccessHandler(function(result) {
        console.log('✅ Debug result:', result);
        
        if (result.error) {
          console.error('❌ Server-side error:', result.error);
        } else {
          console.log(`📊 Found ${result.ridersFound} total riders, ${result.activeRiders} active`);
          console.log('📋 Headers:', result.headers);
          console.log('📄 Sample data:', result.sampleData);
        }
      })
      .withFailureHandler(function(error) {
        console.error('❌ Debug call failed:', error);
      })
      .debugActiveRidersIssue();
      
    // Also test the regular function
    console.log('📞 Calling getActiveRidersForAssignments...');
    google.script.run
      .withSuccessHandler(function(riders) {
        console.log('✅ Active riders result:', riders);
        console.log(`📊 Found ${riders.length} active riders`);
        
        if (riders.length > 0) {
          console.log('👤 Sample rider:', riders[0]);
        } else {
          console.log('❌ No active riders found');
        }
      })
      .withFailureHandler(function(error) {
        console.error('❌ Active riders call failed:', error);
      })
      .getActiveRidersForAssignments();
      
  } else {
    console.error('❌ Google Apps Script not available');
  }
}

// Enhanced riders loading with better error handling
function loadActiveRidersEnhanced() {
  console.log('🔄 Loading active riders with enhanced debugging...');
  
  showLoading('Loading riders...');
  
  if (typeof google !== 'undefined' && google.script && google.script.run) {
    google.script.run
      .withSuccessHandler(function(riders) {
        hideLoading();
        console.log('✅ Enhanced riders loaded:', riders);
        
        if (!riders || !Array.isArray(riders)) {
          console.error('❌ Invalid riders data received:', typeof riders);
          displayNoRiders('Invalid data received from server');
          return;
        }
        
        if (riders.length === 0) {
          console.log('⚠️ No active riders found');
          
          // Try the flexible function as fallback
          console.log('🔄 Trying flexible function as fallback...');
          google.script.run
            .withSuccessHandler(function(flexibleRiders) {
              console.log('🔄 Flexible function result:', flexibleRiders);
              
              if (flexibleRiders && flexibleRiders.length > 0) {
                displayRiders(flexibleRiders);
                showSuccess(`Found ${flexibleRiders.length} riders using flexible detection`);
              } else {
                displayNoRiders('No active riders found in system');
              }
            })
            .withFailureHandler(function(error) {
              console.error('❌ Flexible function failed:', error);
              displayNoRiders('Error loading riders: ' + error.message);
            })
            .getActiveRidersForAssignmentsFlexible();
            
        } else {
          displayRiders(riders);
          showSuccess(`Loaded ${riders.length} active riders`);
        }
      })
      .withFailureHandler(function(error) {
        hideLoading();
        console.error('❌ Enhanced riders loading failed:', error);
        displayNoRiders('Error loading riders: ' + (error.message || error));
      })
      .getActiveRidersForAssignments();
  } else {
    hideLoading();
    console.error('❌ Google Apps Script not available');
    displayNoRiders('Google Apps Script not available');
  }
}

// Load riders based on availability filter
function loadRidersWithAvailability(filterActive) {
  showLoading('Loading riders...');

  if (typeof google !== 'undefined' && google.script && google.script.run) {
    google.script.run
      .withSuccessHandler(function(riders) {
        hideLoading();
        activeRiders = Array.isArray(riders) ? riders : [];
        var grid = document.getElementById('ridersGrid');
        if (grid) {
          grid.innerHTML = renderRidersGrid();
        }
        fetchRiderAvailabilityForRequest();
      })
      .withFailureHandler(function(error) {
        hideLoading();
        console.error('❌ Failed loading riders with availability:', error);
        showError('Error loading riders: ' + (error.message || error));
      })
      .getRidersWithAvailability(filterActive);
  } else {
    hideLoading();
    console.error('❌ Google Apps Script not available');
  }
}

// Display no riders message with more info
function displayNoRiders(message) {
  const ridersContainer = document.getElementById('ridersContainer') || 
                         document.querySelector('.riders-list') ||
                         document.querySelector('#activeRidersList');
  
  if (ridersContainer) {
    ridersContainer.innerHTML = `
      <div class="no-riders-message">
        <h3>⚠️ No Active Riders Available</h3>
        <p>${message}</p>
        <div class="debug-actions">
          <button onclick="debugRidersLoading()" class="btn btn-info">
            🔍 Debug Riders Loading
          </button>
          <button onclick="loadActiveRidersEnhanced()" class="btn btn-primary">
            🔄 Retry Loading
          </button>
          <button onclick="google.script.run.withSuccessHandler(url => window.open(url + '?page=riders', '_blank')).getWebAppUrl();" class="btn btn-secondary">
            👥 Go to Riders Page
          </button>
        </div>
        <details class="debug-info">
          <summary>🔧 Technical Details</summary>
          <ul>
            <li>This usually means no riders have "Active" status</li>
            <li>Check the Riders sheet for proper data</li>
            <li>Verify column headers match the configuration</li>
            <li>Ensure riders have names and status values</li>
          </ul>
        </details>
      </div>
    `;
  }
}

// Better success/error notifications
function showSuccess(message) {
  console.log('✅', message);
  // Add your success notification code here
}

function showError(message) {
  console.error('❌', message);
  // Add your error notification code here
}

function showLoading(message) {
  console.log('🔄', message);
  // Add your loading indicator code here
}

function hideLoading() {
  console.log('✅ Loading complete');
  // Add your hide loading code here
}


// Add CSS for the no-riders message
const debugStyles = `
<style>
.no-riders-message {
  text-align: center;
  padding: 2rem;
  background: #f8f9fa;
  border-radius: 8px;
  border: 1px solid #dee2e6;
  margin: 1rem 0;
}

.no-riders-message h3 {
  color: #dc3545;
  margin-bottom: 1rem;
}

.debug-actions {
  margin: 1.5rem 0;
  display: flex;
  gap: 0.5rem;
  justify-content: center;
  flex-wrap: wrap;
}

.debug-actions .btn {
  padding: 0.5rem 1rem;
  border: none;
  border-radius: 4px;
  cursor: pointer;
  text-decoration: none;
  display: inline-block;
}

.btn-info { background: #17a2b8; color: white; }
.btn-primary { background: #007bff; color: white; }
.btn-secondary { background: #6c757d; color: white; }

.debug-info {
  text-align: left;
  margin-top: 1rem;
  padding: 1rem;
  background: white;
  border-radius: 4px;
  border: 1px solid #dee2e6;
}

.debug-info summary {
  cursor: pointer;
  font-weight: bold;
  margin-bottom: 0.5rem;
}

.debug-info ul {
  margin: 0.5rem 0 0 1rem;
}

.debug-info li {
  margin: 0.25rem 0;
  color: #6c757d;
}
</style>
`;

// Add debug styles to document
if (!document.getElementById('debug-styles')) {
  const styleDiv = document.createElement('div');
  styleDiv.id = 'debug-styles';
  styleDiv.innerHTML = debugStyles;
  document.head.appendChild(styleDiv);
}
    /**
     * Handles the successful response from fetching consolidated assignments page data.
     * Updates UI with user info, requests, riders, and potentially pre-selects a request.
     * @param {object} data - The consolidated data object from the server.
     * @param {boolean} data.success - Indicates if the server call was successful.
     * @param {UserProfile} [data.user] - User information.
     * @param {Array<RequestItemAssignmentsPage>} [data.requests] - Assignable requests.
     * @param {Array<RiderItemAssignmentsPage>} [data.riders] - Active riders.
     * @param {RequestItemAssignmentsPage} [data.initialRequestDetails] - Details if a specific request was pre-loaded.
     * @param {string} [data.error] - Error message if success is false.
     * @return {void}
     */
    function handleAssignmentsDataSuccess(data) {
        if (data && data.success) {
            console.log('✅ Assignments page data loaded successfully:', data);
            handleUserData(data.user);
            handleRequestsLoaded(data.requests);
            handleRidersLoaded(data.riders);

            if (data.initialRequestDetails) {
                setTimeout(function() {
                     const preloadedRequestId = data.initialRequestDetails.id || data.initialRequestDetails.requestId;
                     if (preloadedRequestId) {
                        console.log('Attempting to pre-select request:', preloadedRequestId);
                        selectRequest(preloadedRequestId, true);
                     }
                }, 500);
            } else {
                 var urlParams = new URLSearchParams(window.location.search);
                 var requestIdFromUrl = urlParams.get('requestId');
                 if (requestIdFromUrl) {
                     console.log('Attempting to select request from URL param (fallback):', requestIdFromUrl);
                     setTimeout(function() { selectRequest(requestIdFromUrl, true); }, 500);
                 }
            }
        } else {
            console.error('❌ Failed to load assignments page data:', data ? data.error : 'No data returned');
            handleAssignmentsDataFailure(data || { message: "Received success:false or no data." });
        }
    }

    /**
     * Handles failures in fetching consolidated assignments page data.
     * Logs the error and attempts to set fallback UI states.
     * @param {object|string} error - The error object or message.
     * @param {UserProfile} [error.user] - User data if available.
     * @return {void}
     */
    function handleAssignmentsDataFailure(error) {
        console.error('❌ Error loading assignments page data:', error.message || error);
        const fallbackUser = (error && error.user) ? error.user : {
            name: 'System User',
            email: 'user@system.com',
            roles: ['admin'],
            permissions: ['view', 'create_request', 'assign_riders', 'send_notifications', 'view_reports']
        };
        handleUserData(fallbackUser);
        handleLoadingTimeout();
    }

    /**
     * Updates the user interface with the provided user data (name, role, avatar).
     * Also adjusts navigation link visibility based on permissions.
     * @param {UserProfile} user - The user object.
     * @return {void}
     */
    function handleUserData(user) {
        console.log('👤 User data loaded:', user);
        app.user = user;

        document.getElementById('userName').textContent = user.name || 'User';
        document.getElementById('userRole').textContent = (user.roles || ['user']).join(', ');
        document.getElementById('userAvatar').textContent = (user.name || 'U').charAt(0).toUpperCase();

        var permissions = user.permissions || [];

        if (permissions.indexOf('send_notifications') === -1) {
            var notifLink = document.getElementById('notificationsLink');
            if (notifLink) notifLink.style.display = 'none';
        }
        if (permissions.indexOf('view_reports') === -1) {
            var reportsLink = document.getElementById('reportsLink');
            if (reportsLink) reportsLink.style.display = 'none';
        }
    }

    /**
     * Processes the loaded requests data and stores it. Renders the requests list.
     * @param {Array<RequestItemAssignmentsPage>|null|undefined} data - Array of request items.
     * @return {void}
     */
    function handleRequestsLoaded(data) {
        console.log('📋 Processing loaded requests:', data);

        if (data === null || data === undefined) {
            console.log('⚠️ Server returned null/undefined for requests');
            data = [];
        }

        currentRequests = Array.isArray(data) ? data : [];
        currentRequests.sort(function(a, b) {
            var dateA = new Date(a.eventDate);
            var dateB = new Date(b.eventDate);
            if (isNaN(dateA.getTime()) && isNaN(dateB.getTime())) return 0;
            if (isNaN(dateA.getTime())) return 1;
            if (isNaN(dateB.getTime())) return -1;
            return dateA.getTime() - dateB.getTime();
        });
        console.log('📊 Stored requests count:', currentRequests.length);

        filterRequests();
    }

    /**
     * Processes the loaded active riders data and stores it.
     * @param {Array<RiderItemAssignmentsPage>|null|undefined} data - Array of rider items.
     * @return {void}
     */
    function handleRidersLoaded(data) {
        console.log('🏍️ Processing loaded riders:', data);

        if (data === null || data === undefined) {
            console.log('⚠️ Server returned null/undefined for riders');
            data = [];
        }

        activeRiders = Array.isArray(data) ? data : [];
        console.log('📊 Stored riders count:', activeRiders.length);
        updateAssignmentOrder();
    }

    /**
     * Renders the list of assignable requests in the left panel.
     * Filters `currentRequests` to show only those with assignable statuses.
     * @return {void}
     */
    function renderRequestsList() {
        var container = document.getElementById('requestsList');

        if (!container) {
            console.error('❌ Requests list container not found');
            return;
        }

        if (currentRequests.length === 0) {
            container.innerHTML = '<div class="empty-state"><h3>No assignable requests found</h3><p>Create new requests or check if existing requests have assignable statuses</p></div>';
            return;
        }

        var assignableRequests = currentRequests.filter(function(request) {
            return ['New', 'Pending', 'Assigned', 'Unassigned'].indexOf(request.status) !== -1;
        });

        if (assignableRequests.length === 0) {
            container.innerHTML = '<div class="empty-state"><h3>No assignable requests</h3><p>All requests have been completed or cancelled</p></div>';
            return;
        }

        var html = assignableRequests.map(function(request) {
            return '<div class="request-item" data-request-id="' + request.id + '" onclick="selectRequest(\'' + request.id + '\')">' +
                '<div class="request-id">' + request.id + '</div>' +
                '<div class="request-details">' +
                '<strong>' + request.requesterName + '</strong><br>' +
                request.eventDate + ' at ' + request.startTime + '<br>' +
                '📍 ' + request.startLocation + '<br>' +
                '👥 ' + request.ridersNeeded + ' rider(s) needed' +
                '</div>' +
                '<span class="status-badge status-' + request.status.toLowerCase() + '">' +
                request.status +
                '</span>' +
                '</div>';
        }).join('');

        container.innerHTML = html;
        console.log('✅ Rendered', assignableRequests.length, 'assignable requests');
    }

    /**
     * Sets up event listeners for the request search input and filter tabs.
     * @return {void}
     */
    function setupEventListeners() {
        var searchInput = document.getElementById('requestSearch');
        if (searchInput) {
            searchInput.addEventListener('input', filterRequests);
        }

        var filterTabs = document.querySelectorAll('.filter-tab');
        for (var i = 0; i < filterTabs.length; i++) {
            filterTabs[i].addEventListener('click', function(e) {
                var allTabs = document.querySelectorAll('.filter-tab');
                for (var j = 0; j < allTabs.length; j++) {
                    allTabs[j].classList.remove('active');
                }
                e.target.classList.add('active');
                filterRequests();
            });
        }

        var availCheckbox = document.getElementById('filterAvailability');
        if (availCheckbox) {
            availCheckbox.addEventListener('change', function() {
                loadRidersWithAvailability(availCheckbox.checked);
            });
        }
    }

    /**
     * Filters the displayed list of requests based on search term and active status tab.
     * The search now matches request ID, requester name, or any assigned rider names.
     * @return {void}
     */
    function filterRequests() {
        var searchInput = document.getElementById('requestSearch');
        var searchTerm = searchInput ? searchInput.value.toLowerCase() : '';
        var activeTab = document.querySelector('.filter-tab.active');
        var activeStatus = activeTab ? activeTab.dataset.status : 'all';

        var filtered = currentRequests.filter(function(request) {
            var matchesSearch = !searchTerm ||
                request.id.toLowerCase().indexOf(searchTerm) !== -1 ||
                request.requesterName.toLowerCase().indexOf(searchTerm) !== -1 ||
                (request.ridersAssigned && request.ridersAssigned.toLowerCase().indexOf(searchTerm) !== -1);

            var matchesStatus;
            if (activeStatus === 'Unassigned') {
                matchesStatus = request.status !== 'Assigned';
            } else {
                matchesStatus = activeStatus === 'all' || request.status === activeStatus;
            }

            var matchesDate = true;
            if (app.dateFilter === 'today') {
                var today = new Date().toISOString().slice(0, 10);
                matchesDate = request.eventDate === today;
            } else if (app.dateFilter === 'week') {
                try {
                    var reqDate = new Date(request.eventDate);
                    var now = new Date();
                    var start = new Date(now);
                    start.setDate(now.getDate() - now.getDay());
                    start.setHours(0,0,0,0);
                    var end = new Date(start);
                    end.setDate(start.getDate() + 6);
                    matchesDate = reqDate >= start && reqDate <= end;
                } catch (e) {
                    matchesDate = true;
                }
            }

            return matchesSearch && matchesStatus && matchesDate && ['New', 'Pending', 'Assigned', 'Unassigned'].indexOf(request.status) !== -1;
        });

        renderFilteredRequests(filtered);
    }
    /**
     * Renders a list of requests that have been filtered.
     * @param {Array<RequestItemAssignmentsPage>} requests - The array of request items to render.
     * @return {void}
     */
    function renderFilteredRequests(requests) {
        var container = document.getElementById('requestsList');

        if (!container) return;

        if (requests.length === 0) {
            container.innerHTML = '<div class="empty-state"><h3>No matching requests</h3><p>Try adjusting your search or filter</p></div>';
            return;
        }

        var html = requests.map(function(request) {
            return '<div class="request-item" data-request-id="' + request.id + '" onclick="selectRequest(\'' + request.id + '\')">' +
                '<div class="request-id">' + request.id + '</div>' +
                '<div class="request-details">' +
                '<strong>' + request.requesterName + '</strong><br>' +
                request.eventDate + ' at ' + request.startTime + '<br>' +
                '📍 ' + request.startLocation + '<br>' +
                '👥 ' + request.ridersNeeded + ' rider(s) needed' +
                '</div>' +
                '<span class="status-badge status-' + request.status.toLowerCase() + '">' +
                request.status +
                '</span>' +
                '</div>';
        }).join('');

        container.innerHTML = html;
        attemptPreselectRequest();
    }

    /**
     * Handles the selection of a request from the list.
     * Updates the UI to show details for the selected request and renders the rider assignment panel.
     * @param {string} requestId - The ID of the request to select.
     * @param {boolean} [isPreselection=false] - Flag indicating if this is a pre-selection (e.g., from URL).
     * @return {void}
     */
    function selectRequest(requestId) {
        console.log('🎯 Selecting request:', requestId);

        var requestItems = document.querySelectorAll('.request-item');
        for (var i = 0; i < requestItems.length; i++) {
            requestItems[i].classList.remove('selected');
        }

        var requestElement = document.querySelector('[data-request-id="' + requestId + '"]');
        if (requestElement) {
            requestElement.classList.add('selected');
            // Ensure the selected request is visible when navigated via URL
            requestElement.scrollIntoView({ behavior: 'smooth', block: 'center' });
        }

        selectedRequest = null;
        for (var j = 0; j < currentRequests.length; j++) {
            if (currentRequests[j].id === requestId) {
                selectedRequest = currentRequests[j];
                break;
            }
        }

        selectedRiders.clear();

        if (selectedRequest) {
            console.log('✅ Selected request:', selectedRequest);
            renderAssignmentPanel();
        } else {
            console.error('❌ Request not found:', requestId);
            // If it was a pre-selection that failed, show a message.
            // if (isPreselection) {
            //     showError(`Could not automatically select request ID: ${requestId}. It might not be in the current list of assignable requests.`);
            // }
        }
    }

    /**
     * Attempts to select a request by its ID. Used for pre-selection from URL parameters.
     * @param {string} requestId - The ID of the request to select.
     * @return {void}
     * @deprecated This function seems redundant if selectRequest handles finding the request.
     *             The pre-selection logic is now mostly within handleAssignmentsDataSuccess.
     */
function selectRequestById(requestId) {
        var request = null;
        for (var i = 0; i < currentRequests.length; i++) {
            if (currentRequests[i].id === requestId) {
                request = currentRequests[i];
                break;
            }
        }
        if (request) {
            selectRequest(requestId);
        } else {
            console.log('⚠️ Request ID not found in current requests:', requestId);
        }
    }

    /**
     * Attempts to auto-select the request provided via query parameter.
     * This runs only once after the requests list is rendered.
     */
    function attemptPreselectRequest() {
        if (preselectAttempted || !preselectedRequestId) return;
        var elem = document.querySelector('[data-request-id="' + preselectedRequestId + '"]');
        if (elem) {
            selectRequest(preselectedRequestId, true);
            preselectAttempted = true;
        }
    }

    /**
     * Renders the main assignment panel for the currently `selectedRequest`.
     * Displays request details and the grid of available riders.
     * @return {void}
     */
    function renderAssignmentPanel() {
        var container = document.getElementById('assignmentContent');

        if (!selectedRequest) {
            container.innerHTML = '<div class="empty-state"><h3>Select a Request</h3><p>Choose a request from the left panel to begin assigning riders</p></div>';
            return;
        }

        var assignedRidersArray = selectedRequest.ridersAssigned ?
            selectedRequest.ridersAssigned.split(/[,\n]/).map(function(name) { return name.trim(); }).filter(function(name) { return name.length > 0; }) : [];

        selectedRiders.clear();
        for (var i = 0; i < assignedRidersArray.length; i++) {
            selectedRiders.add(assignedRidersArray[i]);
        }

        var assignedListHtml = selectedRiders.size > 0 ?
            '<ul>' + Array.from(selectedRiders).map(function(name){ return '<li>' + name + '</li>'; }).join('') + '</ul>' :
            '<ul><li>None</li></ul>';

        container.innerHTML = '<div class="request-info">' +
            '<h4>' + selectedRequest.id + ' - ' + selectedRequest.requesterName + '</h4>' +
            '<div class="info-grid">' +
            '<div class="info-item">' +
            '<div class="info-label">Event Date & Time</div>' +
            '<div class="info-value">' + selectedRequest.eventDate + ' at ' + selectedRequest.startTime + '</div>' +
            '</div>' +
            '<div class="info-item">' +
            '<div class="info-label">Type</div>' +
            '<div class="info-value">' + selectedRequest.type + '</div>' +
            '</div>' +
            '<div class="info-item">' +
            '<div class="info-label">Start Location</div>' +
            '<div class="info-value">' + selectedRequest.startLocation + '</div>' +
            '</div>' +
            '<div class="info-item">' +
            '<div class="info-label">End Location</div>' +
            '<div class="info-value">' + selectedRequest.endLocation + '</div>' +
            '</div>' +
            '<div class="info-item">' +
            '<div class="info-label">Riders Needed</div>' +
            '<div class="info-value">' + selectedRequest.ridersNeeded + '</div>' +
            '</div>' +
            '<div class="info-item">' +
            '<div class="info-label">Current Status</div>' +
            '<div class="info-value">' +
            '<span class="status-badge status-' + selectedRequest.status.toLowerCase() + '">' +
            selectedRequest.status +
            '</span>' +
            '</div>' +
            '</div>' +
            '</div>' +
            '</div>' +

            '<div class="current-assigned">' +
            '<h4>Assigned Riders</h4>' +
            '<div id="assignedRidersList">' + assignedListHtml + '</div>' +

            '</div>' +
            '<div class="assignment-order">' +
            '<h4>Assignment Order</h4>' +
            '<ul id="assignmentOrderList"><li>Loading...</li></ul>' +
            '</div>' +
            '<div class="assignment-summary">' +
            '<div>Selected Riders: <span class="selected-count" id="selectedCount">' + selectedRiders.size + '</span> / ' + selectedRequest.ridersNeeded + '</div>' +
            '</div>' +
            '<div class="riders-section">' +
            '<h4>Available Riders</h4>' +
            '<label style="margin-left:10px; font-weight:normal;">' +
            '<input type="checkbox" id="filterAvailability"> Show only available</label>' +
            '<div class="riders-grid" id="ridersGrid">' +
            renderRidersGrid() +
            '</div>' +
            '</div>' +
            '<div class="assignment-actions">' +
            '<button class="btn btn-success" onclick="saveAssignment()" ' + (selectedRiders.size === 0 ? 'disabled' : '') + '>' +
            '💾 Save Assignment' +
            '</button>' +
            '<button class="btn btn-warning" onclick="clearAssignment()">' +
            '🗑️ Clear All' +
            '</button>' +
            '<button class="btn btn-primary" onclick="previewAssignment()">' +
            '👁️ Preview' +
            '</button>' +
            '</div>';

        updateSelectedCount();
        updateAssignmentOrder();
        fetchRiderAvailabilityForRequest();
    }

    /**
     * Renders the grid of available riders.
     * Each rider is displayed as a card that can be selected/deselected.
     * @return {string} HTML string for the riders grid.
     */
    function renderRidersGrid() {
        var ridersList = activeRiders;
        var availCheckbox = document.getElementById('filterAvailability');
        if (availCheckbox && availCheckbox.checked) {
            ridersList = activeRiders.filter(function(r) {
                return (riderAvailability[r.name] || 'Available') === 'Available';
            });
        }

        if (ridersList.length === 0) {
            return '<div class="empty-state"><h3>No active riders</h3><p>No riders available for assignment</p></div>';
        }

        return ridersList.map(function(rider) {
            var isSelected = selectedRiders.has(rider.name);
            var availability = riderAvailability[rider.name] || 'Available';
            var isUnavailable = availability !== 'Available';

            return '<div class="rider-card ' + (isSelected ? 'selected' : '') + ' ' + (isUnavailable ? 'unavailable' : '') + '" data-rider-name="' + rider.name.replace(/"/g,'&quot;') + '" onclick="toggleRider(\'' + rider.name + '\')">' +
                '<div class="rider-status status-' + availability.toLowerCase() + '"></div>' +
                '<div class="rider-name">' + rider.name + '</div>' +
                '<div class="rider-info">ID: ' + rider.jpNumber + '</div>' +
                '<div class="rider-info">📞 ' + rider.phone + '</div>' +
                '<div class="rider-info">📧 ' + rider.email + '</div>' +
                (isUnavailable ? '<div class="rider-info conflict-info" style="color: #e74c3c; font-weight: bold;">⚠️ ' + availability + '</div>' : '') +
                '</div>';
        }).join('');
    }

    /**
     * Determines rider availability for a given request. (Placeholder implementation)
     * @param {RiderItemAssignmentsPage} rider - The rider object.
     * @param {RequestItemAssignmentsPage} request - The request object.
     * @return {string} Availability status (e.g., "Available", "Unavailable"). Currently always "Available".
     */
    function getRiderAvailability(rider, request) {
        if (!rider || !rider.name) return 'Available';
        return riderAvailability[rider.name] || 'Available';
    }

    /**
     * Toggles the selection state of a rider.
     * Adds or removes the rider's name from the `selectedRiders` set.
     * Updates the UI to reflect the change.
     * @param {string} riderName - The name of the rider to toggle.
     * @return {void}
     */
    function toggleRider(riderName) {
        if (selectedRiders.has(riderName)) {
            selectedRiders.delete(riderName);
        } else {
            selectedRiders.add(riderName);
        }

        updateRiderSelection();
        updateSelectedCount();
    }

    /**
     * Updates the visual selection state (CSS class) of rider cards in the grid.
     * @return {void}
     */
    function updateRiderSelection() {
        var riderCards = document.querySelectorAll('.rider-card');
        for (var i = 0; i < riderCards.length; i++) {
            var card = riderCards[i];
            var riderName = card.querySelector('.rider-name').textContent;
            if (selectedRiders.has(riderName)) {
                card.classList.add('selected');
            } else {
                card.classList.remove('selected');
            }
        }
    }

    /**
     * Updates the displayed count of selected riders and enables/disables the save button.
     * @return {void}
     */
function updateSelectedCount() {
    var countElement = document.getElementById('selectedCount');
    if (countElement) {
        countElement.textContent = selectedRiders.size;
    }

    var saveBtn = document.querySelector('.btn-success');
    if (saveBtn) {
        saveBtn.disabled = selectedRiders.size === 0;
        saveBtn.style.opacity = selectedRiders.size === 0 ? '0.5' : '1';
    }

    updateAssignedRidersList();
}

function updateAssignedRidersList() {
    var listContainer = document.getElementById('assignedRidersList');
    if (!listContainer) return;
    var html = selectedRiders.size > 0 ?
        '<ul>' + Array.from(selectedRiders).map(function(name){ return '<li>' + name + '</li>'; }).join('') + '</ul>' :
        '<ul><li>None</li></ul>';
    listContainer.innerHTML = html;
}


function updateAssignmentOrder() {
    var orderContainer = document.getElementById("assignmentOrderList");
    if (!orderContainer) return;
<<<<<<< HEAD
    if (typeof google !== "undefined" && google.script && google.script.run) {
        google.script.run
            .withSuccessHandler(function(order) {
                if (!Array.isArray(order)) {
                    orderContainer.innerHTML = "<li>No data</li>";
                    return;
                }
                var filtered = order.filter(function(name) {
                    var avail = riderAvailability[name];
                    return !avail || avail === "Available";
                });
                var nextFive = filtered.slice(0, 5);
                if (nextFive.length === 0) {
                    orderContainer.innerHTML = "<li>No available riders</li>";
                } else {
                    orderContainer.innerHTML = nextFive.map(function(n) { return "<li>" + n + "</li>"; }).join("");
                }
            })
            .withFailureHandler(function(err) {
                console.error("Failed to load assignment order:", err);
                orderContainer.innerHTML = "<li>Error loading order</li>";
            })
            .getAssignmentOrderForWeb();
=======

    var list = activeRiders.filter(function(r) {
        return String(r.partTime || 'No').toLowerCase() !== 'yes';
    });

    list.sort(function(a, b) {
        function getLastName(fullName) {
            if (!fullName) return '';
            var parts = String(fullName).trim().split(/\s+/);
            return parts.length > 0 ? parts[parts.length - 1].toLowerCase() : '';
        }
        var lastA = getLastName(a.name);
        var lastB = getLastName(b.name);
        var cmp = lastA.localeCompare(lastB);
        return cmp !== 0 ? cmp : a.name.localeCompare(b.name);
    });

    list = list.filter(function(r) {
        var avail = riderAvailability[r.name];
        return !avail || avail === 'Available';
    });

    var nextFive = list.slice(0, 5);
    if (nextFive.length === 0) {
        orderContainer.innerHTML = '<li>No available riders</li>';
>>>>>>> c0452b6b
    } else {
        var list = activeRiders.filter(function(r) {
            return String(r.partTime || "No").toLowerCase() !== "yes";
        });
        list.sort(function(a, b) { return a.name.localeCompare(b.name); });
        list = list.filter(function(r) {
            var avail = riderAvailability[r.name];
            return !avail || avail === "Available";
        });
        var nextFive = list.slice(0, 5);
        if (nextFive.length === 0) {
            orderContainer.innerHTML = "<li>No available riders</li>";
        } else {
            orderContainer.innerHTML = nextFive.map(function(r) {
                return "<li>" + r.name + "</li>";
            }).join("");
        }
    }
}
    /**
     * Fetch availability/conflict status for each rider for the selected request.
     * Updates riderAvailability map and the UI accordingly.
     * @return {void}
     */
    function fetchRiderAvailabilityForRequest() {
        if (!selectedRequest) return;

        riderAvailability = {};
        remainingAvailabilityCallbacks = activeRiders.length;
        if (remainingAvailabilityCallbacks === 0) {
            updateAssignmentOrder();
            return;
        }

        activeRiders.forEach(function(rider) {
            if (typeof google !== 'undefined' && google.script && google.script.run) {
                google.script.run
                    .withSuccessHandler(function(available) {
                        riderAvailability[rider.name] = available ? 'Available' : 'Unavailable';
                        updateSingleRiderAvailability(rider.name);
                        remainingAvailabilityCallbacks--;
                        if (remainingAvailabilityCallbacks === 0) updateAssignmentOrder();
                    })
                    .withFailureHandler(function(err) {
                        console.error('Availability check failed for', rider.name, err);
                        remainingAvailabilityCallbacks--;
                        if (remainingAvailabilityCallbacks === 0) updateAssignmentOrder();
                    })
                    .isRiderAvailable(rider.name, selectedRequest.eventDate, selectedRequest.startTime);
            } else {
                remainingAvailabilityCallbacks--;
                if (remainingAvailabilityCallbacks === 0) updateAssignmentOrder();
            }
        });
    }

    /**
     * Update the UI status for a single rider card based on riderAvailability map.
     * @param {string} riderName
     */
    function updateSingleRiderAvailability(riderName) {
        var availability = riderAvailability[riderName] || 'Available';
        var card = document.querySelector('.rider-card[data-rider-name="' + riderName.replace(/"/g,'\\"') + '"]');
        if (!card) return;
        var statusDiv = card.querySelector('.rider-status');

        card.classList.toggle('unavailable', availability !== 'Available');

        if (statusDiv) {
            statusDiv.classList.remove('status-available', 'status-busy', 'status-unavailable');
            statusDiv.classList.add('status-' + availability.toLowerCase());
        }

        var info = card.querySelector('.conflict-info');
        if (availability !== 'Available') {
            if (!info) {
                info = document.createElement('div');
                info.className = 'rider-info conflict-info';
                info.style.color = '#e74c3c';
                info.style.fontWeight = 'bold';
                card.appendChild(info);
            }
            info.textContent = '⚠️ ' + availability;
        } else if (info) {
            info.remove();
        }
    }

    /**
     * Saves the current rider assignments for the selected request to the server.
     * Calls the `processAssignmentAndPopulate` server-side function.
     * @return {void}
     */
    function saveAssignment() {
        if (!selectedRequest || selectedRiders.size === 0) {
            showError('Please select at least one rider');
            return;
        }

        var ridersArray = [];
        selectedRiders.forEach(function(name) {
            var rider = null;
            for (var i = 0; i < activeRiders.length; i++) {
                if (activeRiders[i].name === name) {
                    rider = activeRiders[i];
                    break;
                }
            }
            ridersArray.push({ // Push full rider object if found, or just name if not (should always be found)
                name: rider ? rider.name : name,
                jpNumber: rider ? rider.jpNumber : '',
                phone: rider ? rider.phone : '',
                email: rider ? rider.email : ''
            });
        });

        showLoading('Saving assignment...');

        try {
            google.script.run
                .withSuccessHandler(handleAssignmentSuccess)
                .withFailureHandler(handleError) // Generic error handler
                .processAssignmentAndPopulate(selectedRequest.id, ridersArray);
        } catch (error) {
            console.error('Error calling processAssignmentAndPopulate:', error);
            hideLoading();
            showError('Failed to save assignment: ' + error.message);
        }
    }

    /**
     * Handles the successful response from saving an assignment.
     * Shows a success message and reloads the requests list to reflect changes.
     * @param {object} response - The response object from the server.
     * @param {boolean} response.success - Indicates if the operation was successful.
     * @param {string} [response.message] - Optional message from the server.
     * @return {void}
     */
    function handleAssignmentSuccess(response) {
        hideLoading();

        if (response && response.success) {
            showSuccess('Assignment saved successfully!');
            
            // Reload data for the current page to reflect status changes, etc.
            // This now uses the consolidated data loader.
            setTimeout(function() {
                loadAllData(); // This will re-fetch user, requests, and riders.
                // If selectedRequest.id was valid, it will attempt to re-select it via URL param logic in loadAllData.
            }, 1000);
        } else {
            showError(response ? response.message : 'Failed to save assignment');
        }
    }

    /**
     * Clears all currently selected riders for the active request.
     * Asks for confirmation before clearing.
     * @return {void}
     */
    function clearAssignment() {
        if (confirm('Clear all rider assignments for this request?')) {
            selectedRiders.clear();
            updateRiderSelection();
            updateSelectedCount();
        }
    }

    /**
     * Shows an alert with a preview of the current assignment details.
     * @return {void}
     */
    function previewAssignment() {
        if (selectedRiders.size === 0) {
            alert('No riders selected for preview');
            return;
        }

        var ridersList = [];
        selectedRiders.forEach(function(rider) {
            ridersList.push(rider);
        });

        alert('Assignment Preview:\n\nRequest: ' + selectedRequest.id + '\nRequester: ' + selectedRequest.requesterName + '\nEvent: ' + selectedRequest.eventDate + ' at ' + selectedRequest.startTime + '\n\nAssigned Riders (' + selectedRiders.size + '):\n' + ridersList.join('\n'));
    }

    /**
     * Handles data loading timeouts by displaying an error message and
     * showing a refresh button in the requests list area.
     * @return {void}
     */
    function handleLoadingTimeout() {
        console.log('⚠️ Handling loading timeout...');

        var requestsContainer = document.getElementById('requestsList');
        if (requestsContainer) {
            requestsContainer.innerHTML = '<div class="empty-state"><h3>Loading Error</h3><p>Unable to load requests. Please try refreshing the page.</p><button onclick="location.reload()" style="margin-top: 1rem; padding: 0.5rem 1rem; background: #3498db; color: white; border: none; border-radius: 5px;">🔄 Refresh Page</button></div>';
        }

        var assignmentPanel = document.getElementById('assignmentContent');
        if (assignmentPanel.innerHTML.includes('Select a Request')) { // Only if not already displaying a request
             assignmentPanel.innerHTML = '<div class="empty-state"><h3>Loading Error</h3><p>Please refresh the page.</p></div>';
        }

        showError('Failed to load assignments data. Please check your connection and try again.');
    }

    /**
     * Displays a loading overlay with a message.
     * @param {string} [message='Loading...'] - The message to display.
     * @return {void}
     */
    function showLoading(message) {
        var loadingDiv = document.createElement('div');
        loadingDiv.className = 'loading'; // Use class for styling if defined
        loadingDiv.textContent = message || 'Loading...';
        loadingDiv.style.position = 'fixed';
        loadingDiv.style.top = '50%';
        loadingDiv.style.left = '50%';
        loadingDiv.style.transform = 'translate(-50%, -50%)';
        loadingDiv.style.background = 'rgba(255, 255, 255, 0.95)';
        loadingDiv.style.padding = '2rem';
        loadingDiv.style.borderRadius = '10px';
        loadingDiv.style.boxShadow = '0 4px 20px rgba(0, 0, 0, 0.3)';
        loadingDiv.style.zIndex = '9999';
        loadingDiv.id = 'loading-overlay';

        document.body.appendChild(loadingDiv);
    }

    /**
     * Hides the loading overlay.
     * @return {void}
     */
    function hideLoading() {
        var loading = document.getElementById('loading-overlay');
        if (loading) loading.remove();
    }

    /**
     * Displays a success notification message.
     * @param {string} message - The success message.
     * @return {void}
     */
    function showSuccess(message) {
        showNotification(message, '#27ae60');
    }

    /**
     * Displays an error notification message.
     * @param {string} message - The error message.
     * @return {void}
     */
    function showError(message) {
        showNotification('Error: ' + message, '#e74c3c');
    }

    /**
     * Displays a general notification message with a specified background color.
     * @param {string} message - The message to display.
     * @param {string} color - The background color for the notification.
     * @return {void}
     */
    function showNotification(message, color) {
        var notification = document.createElement('div');
        notification.style.position = 'fixed';
        notification.style.top = '20px';
        notification.style.right = '20px';
        notification.style.background = color;
        notification.style.color = 'white';
        notification.style.padding = '1rem';
        notification.style.borderRadius = '5px';
        notification.style.zIndex = '9999';
        notification.style.maxWidth = '300px';
        notification.textContent = message;

        document.body.appendChild(notification);

        setTimeout(function() {
            notification.remove();
        }, 3000);
    }

    /**
     * Generic error handler for `google.script.run` failures.
     * Hides loading indicator and shows an error message.
     * @param {Error|object|string} error - The error object or message.
     * @return {void}
     */
    function handleError(error) {
        hideLoading();
        showError(error.message || (typeof error === 'string' ? error : 'An unexpected error occurred'));
    }

    function logout() {
        if (typeof google !== 'undefined' && google.script && google.script.run) {
            google.script.run
                .withSuccessHandler(url => { window.location.href = url; })
                .logout();
        } else {
            window.location.href = 'https://accounts.google.com/Logout';
        }
    }

</script>
</body>
</html><|MERGE_RESOLUTION|>--- conflicted
+++ resolved
@@ -1491,31 +1491,7 @@
 function updateAssignmentOrder() {
     var orderContainer = document.getElementById("assignmentOrderList");
     if (!orderContainer) return;
-<<<<<<< HEAD
-    if (typeof google !== "undefined" && google.script && google.script.run) {
-        google.script.run
-            .withSuccessHandler(function(order) {
-                if (!Array.isArray(order)) {
-                    orderContainer.innerHTML = "<li>No data</li>";
-                    return;
-                }
-                var filtered = order.filter(function(name) {
-                    var avail = riderAvailability[name];
-                    return !avail || avail === "Available";
-                });
-                var nextFive = filtered.slice(0, 5);
-                if (nextFive.length === 0) {
-                    orderContainer.innerHTML = "<li>No available riders</li>";
-                } else {
-                    orderContainer.innerHTML = nextFive.map(function(n) { return "<li>" + n + "</li>"; }).join("");
-                }
-            })
-            .withFailureHandler(function(err) {
-                console.error("Failed to load assignment order:", err);
-                orderContainer.innerHTML = "<li>Error loading order</li>";
-            })
-            .getAssignmentOrderForWeb();
-=======
+
 
     var list = activeRiders.filter(function(r) {
         return String(r.partTime || 'No').toLowerCase() !== 'yes';
@@ -1541,7 +1517,7 @@
     var nextFive = list.slice(0, 5);
     if (nextFive.length === 0) {
         orderContainer.innerHTML = '<li>No available riders</li>';
->>>>>>> c0452b6b
+
     } else {
         var list = activeRiders.filter(function(r) {
             return String(r.partTime || "No").toLowerCase() !== "yes";
