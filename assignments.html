--- conflicted
+++ resolved
@@ -1263,17 +1263,13 @@
             '</div>' +
             '</div>' +
             '</div>' +
-<<<<<<< HEAD
-            '<div class="currently-assigned">' +
-            '<h4>Currently Assigned Riders</h4>' +
-            assignedListHtml +
-=======
+
             '<div class="current-assigned">' +
             '<h4>Currently Assigned Riders</h4>' +
             '<ul>' +
             (assignedRidersArray.length === 0 ? '<li>None</li>' : assignedRidersArray.map(function(n){ return '<li>' + n + '</li>'; }).join('')) +
             '</ul>' +
->>>>>>> 8a512856
+
             '</div>' +
             '<div class="assignment-summary">' +
             '<div>Selected Riders: <span class="selected-count" id="selectedCount">' + selectedRiders.size + '</span> / ' + selectedRequest.ridersNeeded + '</div>' +
