--- conflicted
+++ resolved
@@ -120,20 +120,7 @@
     }
     function renderRider(rider){
       if(!rider){showMessage('Rider not found');return;}
-<<<<<<< HEAD
-      document.getElementById('riderId').value = rider.jpNumber || '';
-      document.getElementById('payrollNumber').value = rider.payrollNumber || '';
-      document.getElementById('name').value = rider.name || '';
-      document.getElementById('phone').value = rider.phone || '';
-      document.getElementById('email').value = rider.email || '';
-      document.getElementById('status').value = rider.status || '';
-      document.getElementById('platoon').value = rider.platoon || '';
-      document.getElementById('partTime').value = rider.partTime || 'No';
-      document.getElementById('certification').value = rider.certification || '';
-      document.getElementById('organization').value = rider.organization || '';
-      document.getElementById('totalAssignments').value = rider.totalAssignments || '';
-      document.getElementById('lastAssignmentDate').value = rider.lastAssignmentDate || '';
-=======
+
       document.getElementById('riderId').value = rider.jpNumber || rider['Rider ID'] || rider['JP Number'] || '';
       document.getElementById('payrollNumber').value = rider.payrollNumber || rider['Payroll Number'] || '';
       document.getElementById('name').value = rider.name || rider['Full Name'] || rider['Name'] || '';
@@ -145,7 +132,7 @@
       document.getElementById('certification').value = rider.certification || rider['Certification'] || rider['Certification Level'] || '';
       document.getElementById('totalAssignments').value = rider.totalAssignments || rider['Total Assignments'] || '';
       document.getElementById('lastAssignmentDate').value = rider.lastAssignmentDate || rider['Last Assignment Date'] || rider['Last Assignment'] || '';
->>>>>>> d4f56aaf
+
     }
     function saveRider(){
       const data = {
