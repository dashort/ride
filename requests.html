--- conflicted
+++ resolved
@@ -1392,10 +1392,7 @@
         if (currentEditingRequest && currentEditingRequest.requestId) {
             const requestId = currentEditingRequest.requestId;
             console.log('Navigating to assignments page for request:', requestId);
-<<<<<<< HEAD
-            closeEditModal();
-=======
->>>>>>> 26535cc6
+
             navigateTo('assignments', { requestId: requestId });
         } else {
             showToast('No request selected or request ID is missing. Cannot navigate to assignments.');
