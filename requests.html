<!DOCTYPE html>
<html>
<head>
    <meta charset="UTF-8">
    <meta name="viewport" content="width=device-width, initial-scale=1.0">
    <title>Escort Requests - Motorcycle Escort Management System</title>
    <style>
        body {
            font-family: Arial, sans-serif;
            margin: 0;
            padding: 20px;
            background-color: #f4f4f4;
        }
        
        .header {
            background-color: #2c5aa0;
            color: white;
            padding: 15px 20px;
            border-radius: 5px;
            margin-bottom: 20px;
        }
        
        .header h1 {
            margin: 0;
            font-size: 24px;
        }
        
        .controls {
            background: white;
            padding: 15px;
            border-radius: 5px;
            margin-bottom: 20px;
            border: 1px solid #ddd;
        }
        
        .filter-row {
            display: flex;
            align-items: center;
            gap: 10px;
            margin-bottom: 10px;
        }

        .sort-row {
            display: flex;
            align-items: center;
            gap: 10px;
            margin-bottom: 10px;
        }
        
        select, button {
            padding: 6px 12px;
            border: 1px solid #ccc;
            border-radius: 3px;
            font-size: 14px;
        }
        
        button {
            background-color: #2c5aa0;
            color: white;
            cursor: pointer;
        }
        
        button:hover {
            background-color: #1e3f73;
        }
        
        .btn-success {
            background-color: #28a745;
        }
        
        .btn-success:hover {
            background-color: #218838;
        }
        
        .btn-info {
            background-color: #17a2b8;
            color: white;
        }
        .btn-info:hover {
            background-color: #138496;
        }
        
        .stats {
            font-size: 14px;
            color: #666;
        }
        
        .table-container {
            background: white;
            border-radius: 5px;
            border: 1px solid #ddd;
            overflow-x: auto;
        }
        
        table {
            width: 100%;
            border-collapse: collapse;
            font-size: 13px;
        }
        
        th {
            background-color: #f8f9fa;
            padding: 10px 8px;
            text-align: left;
            font-weight: bold;
            border-bottom: 2px solid #ddd;
        }
        
        td {
            padding: 8px;
            border-bottom: 1px solid #eee;
            vertical-align: top;
        }
        
        tr:hover {
            background-color: #f8f9fa;
        }
        
        .status-badge {
            padding: 2px 6px;
            border-radius: 10px;
            font-size: 11px;
            font-weight: bold;
            text-align: center;
            display: inline-block;
            min-width: 60px;
        }
        
        .status-new { background-color: #cce5ff; color: #0066cc; }
        .status-pending { background-color: #fff2cc; color: #cc6600; }
        .status-assigned { background-color: #d4edda; color: #155724; }
        .status-unassigned { background-color: #f8d7da; color: #721c24; }
        .status-in-progress { background-color: #e2e3ff; color: #383d41; }
        .status-completed { background-color: #d1ecf1; color: #0c5460; }
        .status-cancelled { background-color: #e2e2e2; color: #6c757d; }
        
        .request-id {
            font-weight: bold;
            color: #2c5aa0;
            cursor: pointer;
            text-decoration: underline;
        }
        
        .request-id:hover {
            color: #1e3f73;
        }
        
        .notes {
            max-width: 150px;
            overflow: hidden;
            text-overflow: ellipsis;
            white-space: nowrap;
        }
        
        .notes:hover {
            white-space: normal;
            overflow: visible;
            background-color: #fffacd;
            cursor: help;
        }
        
        .loading, .no-data {
            text-align: center;
            padding: 40px;
            color: #666;
        }
        
        .error {
            background-color: #f8d7da;
            color: #721c24;
            padding: 10px;
            border-radius: 5px;
            margin: 10px 0;
        }
        
        /* Modal Styles */
        .modal {
            display: none;
            position: fixed;
            z-index: 1000;
            left: 0;
            top: 0;
            width: 100%;
            height: 100%;
            background-color: rgba(0,0,0,0.5);
        }
        
        .modal-content {
            background-color: white;
            margin: 2% auto;
            padding: 0;
            border-radius: 8px;
            width: 90%;
            max-width: 800px;
            max-height: 90vh;
            overflow-y: auto;
            box-shadow: 0 4px 20px rgba(0,0,0,0.3);
        }
        
        .modal-header {
            background-color: #2c5aa0;
            color: white;
            padding: 20px;
            border-radius: 8px 8px 0 0;
            display: flex;
            justify-content: space-between;
            align-items: center;
        }
        
        .modal-title {
            margin: 0;
            font-size: 20px;
        }
        
        .close {
            color: white;
            font-size: 28px;
            font-weight: bold;
            cursor: pointer;
            line-height: 1;
        }
        
        .close:hover {
            opacity: 0.7;
        }
        
        .modal-body {
            padding: 20px;
        }
        
        .form-grid {
            display: grid;
            grid-template-columns: repeat(auto-fit, minmax(300px, 1fr));
            gap: 20px;
            margin-bottom: 20px;
        }
        
        .form-group {
            margin-bottom: 15px;
        }
        
        .form-group label {
            display: block;
            margin-bottom: 5px;
            font-weight: bold;
            color: #333;
        }
        
        .form-group input,
        .form-group select,
        .form-group textarea {
            width: 100%;
            padding: 8px 12px;
            border: 1px solid #ddd;
            border-radius: 4px;
            font-size: 14px;
            box-sizing: border-box;
        }
        
        .form-group textarea {
            height: 80px;
            resize: vertical;
        }
        
        .form-group input:focus,
        .form-group select:focus,
        .form-group textarea:focus {
            border-color: #2c5aa0;
            outline: none;
            box-shadow: 0 0 0 2px rgba(44, 90, 160, 0.2);
        }
        
        .modal-footer {
            padding: 20px;
            border-top: 1px solid #eee;
            display: flex;
            justify-content: flex-end;
            gap: 10px;
        }
        
        .btn {
            padding: 10px 20px;
            border: none;
            border-radius: 4px;
            cursor: pointer;
            font-size: 14px;
            font-weight: bold;
        }
        
        .btn-primary {
            background-color: #2c5aa0;
            color: white;
        }
        
        .btn-primary:hover {
            background-color: #1e3f73;
        }
        
        .btn-secondary {
            background-color: #6c757d;
            color: white;
        }
        
        .btn-secondary:hover {
            background-color: #545b62;
        }
        
        .btn-danger {
            background-color: #dc3545;
            color: white;
        }
        
        .btn-danger:hover {
            background-color: #c82333;
        }
        
        .loading-overlay {
            position: fixed;
            top: 0;
            left: 0;
            width: 100%;
            height: 100%;
            background-color: rgba(255, 255, 255, 0.8);
            display: none;
            justify-content: center;
            align-items: center;
            z-index: 2000;
        }
        
        .spinner {
            border: 4px solid #f3f3f3;
            border-top: 4px solid #2c5aa0;
            border-radius: 50%;
            width: 50px;
            height: 50px;
            animation: spin 1s linear infinite;
        }
        
        @keyframes spin {
            0% { transform: rotate(0deg); }
            100% { transform: rotate(360deg); }
        }

        .add-request-btn {
            margin-left: 10px;
        }
    </style>
</head>
<body>
    <header class="header">
        <h1>🏍️ Escort Requests</h1>
<<<<<<< HEAD
    </header>

=======
    </div>
>>>>>>> 105c3d9e
    <!--NAVIGATION_MENU_PLACEHOLDER-->
    
    <div class="controls">
        <div class="filter-row">
            <label><strong>Filter:</strong></label>
            <select id="statusFilter">
                <option value="All">All Requests</option>
                <option value="New">New</option>
                <option value="Pending">Pending</option>
                <option value="Assigned">Assigned</option>
                <option value="Unassigned">Unassigned</option>
                <option value="In Progress">In Progress</option>
                <option value="Completed">Completed</option>
                <option value="Cancelled">Cancelled</option>
            </select>
            <button onclick="loadPageData()">🔄 Refresh</button>
            <button onclick="exportToCSV()">📊 Export</button>
            <button class="btn-success add-request-btn" onclick="openNewRequestForm()">➕ Add New Request</button>
        </div>
        <div class="sort-row">
            <label><strong>Sort by:</strong></label>
            <select id="sortBy">
                <option value="eventDate">Event Date</option>
                <option value="requestId">Request ID</option>
                <option value="requestType">Request Type</option>
            </select>
        </div>
        <div class="stats" id="statsDisplay">Loading...</div>
    </div>
    
    <div class="table-container">
        <div id="loadingDiv" class="loading">
            🔄 Loading requests...
        </div>
        
        <div id="errorDiv" class="error" style="display: none;">
        </div>
        
        <div id="tableDiv" style="display: none;">
            <table>
                <thead>
                    <tr>
                        <th>Request ID</th>
                        <th>Event Date</th>
                        <th>Start Time</th>
                        <th>End Time</th>
                        <th>Requester</th>
                        <th>Type</th>
                        <th>Start Location</th>
                        <th>End Location</th>
                        <th>Riders Needed</th>
                        <th>Status</th>
                        <th>Assigned</th>
                        <th>Notes</th>
                    </tr>
                </thead>
                <tbody id="requestsBody">
                </tbody>
            </table>
        </div>
        
        <div id="noDataDiv" class="no-data" style="display: none;">
            📋 No requests found for the selected filter.
        </div>
    </div>

    <!-- Edit Request Modal -->
    <div id="editRequestModal" class="modal">
        <div class="modal-content">
            <div class="modal-header">
                <h2 class="modal-title" id="modalTitle">Edit Request</h2>
                <span class="close" onclick="closeEditModal()">&times;</span>
            </div>
            <div class="modal-body">
                <form id="editRequestForm">
                    <input type="hidden" id="editRequestId" />
                    
                    <div class="form-grid">
                        <div>
                            <div class="form-group">
                                <label for="editRequesterName">Requester Name *</label>
                                <input type="text" id="editRequesterName" required />
                            </div>
                            
                            <div class="form-group">
                                <label for="editRequesterContact">Requester Contact</label>
                                <input type="text" id="editRequesterContact" />
                            </div>
                            
                            <div class="form-group">
                                <label for="editRequestType">Request Type *</label>
                                <select id="editRequestType" required>
                                    <option value="">Select Type</option>
                                    <option value="Wedding">Wedding</option>
                                    <option value="Funeral">Funeral</option>  
                                    <option value="Float Movement">Float Movement</option>
                                    <option value="VIP">VIP</option>
                                    <option value="Other">Other</option>
                                </select>
                            </div>
                            
                            <div class="form-group">
                                <label for="editEventDate">Event Date *</label>
                                <input type="date" id="editEventDate" required />
                            </div>
                            
                            <div class="form-group">
                                <label for="editStartTime">Start Time *</label>
                                <input type="time" id="editStartTime" required />
                            </div>
                            
                            <div class="form-group">
                                <label for="editEndTime">End Time</label>
                                <input type="time" id="editEndTime" />
                            </div>
                        </div>
                        
                        <div>
                            <div class="form-group">
                                <label for="editStartLocation">Start Location *</label>
                                <input type="text" id="editStartLocation" required />
                            </div>
                            
                            <div class="form-group">
                                <label for="editEndLocation">End Location *</label>
                                <input type="text" id="editEndLocation" required />
                            </div>
                            
                            <div class="form-group">
                                <label for="editSecondaryLocation">Secondary End Location</label>
                                <input type="text" id="editSecondaryLocation" />
                            </div>
                            
                            <div class="form-group">
                                <label for="editRidersNeeded">Riders Needed *</label>
                                <input type="number" id="editRidersNeeded" min="1" max="10" required />
                            </div>
                            
                            <div class="form-group">
                                <label for="editStatus">Status</label>
                                <select id="editStatus">
                                    <option value="New">New</option>
                                    <option value="Pending">Pending</option>
                                    <option value="Assigned">Assigned</option>
                                    <option value="Unassigned">Unassigned</option>
                                    <option value="In Progress">In Progress</option>
                                    <option value="Completed">Completed</option>
                                    <option value="Cancelled">Cancelled</option>
                                </select>
                            </div>
                            
                            <div class="form-group">
                                <label for="editCourtesy">Courtesy Request</label>
                                <label style="display: flex; align-items: center; margin-top: 5px;">
                                    <input type="checkbox" id="editCourtesy" style="margin-right: 8px;" />
                                    Yes, this is a courtesy request
                                </label>
                            </div>
                        </div>
                    </div>
                    
                    <div class="form-group">
                        <label for="editSpecialRequirements">Special Requirements</label>
                        <textarea id="editSpecialRequirements" placeholder="Enter any special requirements or notes..."></textarea>
                    </div>
                    
                    <div class="form-group">
                        <label for="editNotes">Notes</label>
                        <textarea id="editNotes" placeholder="Additional notes..."></textarea>
                    </div>
                </form>
            </div>
            <div class="modal-footer">
                <button type="button" class="btn btn-danger" onclick="deleteRequest()" id="deleteBtn">🗑️ Delete Request</button>
                <button type="button" class="btn btn-secondary" onclick="closeEditModal()">Cancel</button>
                <button type="button" class="btn btn-info" id="assignRidersBtnModal" onclick="redirectToAssignmentPage()">🏍️ Assign Riders</button> 
                <button type="button" class="btn btn-primary" onclick="saveRequest()">💾 Save Changes</button>
            </div>
        </div>
    </div>

    <!-- Loading Overlay -->
    <div id="loadingOverlay" class="loading-overlay">
        <div class="spinner"></div>
    </div>

<script>
    /**
     * @typedef {object} RequestFull - Detailed request object, assuming structure from form fields.
     * @property {string} requestId
     * @property {string} requesterName
     * @property {string} requesterContact
     * @property {string} requestType
     * @property {string} eventDate - ISO Date string (YYYY-MM-DD)
     * @property {string} startTime - Time string (HH:MM)
     * @property {string} [endTime] - Optional time string (HH:MM)
     * @property {string} startLocation
     * @property {string} endLocation
     * @property {string} [secondaryEndLocation]
     * @property {number} ridersNeeded
     * @property {string} status
     * @property {string} [courtesy] - 'Yes' or 'No'
     * @property {string} [specialRequirements]
     * @property {string} [notes]
     * @property {string} [ridersAssigned] - Comma-separated string of rider names.
     * @property {string} [lastUpdated] - ISO DateTime string.
     */

    /**
     * Stores all requests fetched from the server for the current view.
     * @type {Array<RequestFull>}
     */
    let allRequests = [];
    /**
     * Holds the data of the request currently being edited or null if creating a new one.
     * @type {RequestFull|null}
     */
    let currentEditingRequest = null;
    /**
     * Stores the current user's profile information.
     * @type {UserProfile|null}  // Assuming UserProfile is defined elsewhere or via server.
     */
    let currentUser = null;

    /**
     * Initializes the page on DOM content loaded: loads requests and sets up event listeners.
     * @listens DOMContentLoaded
     */
    document.addEventListener('DOMContentLoaded', function() {
        const params = new URLSearchParams(window.location.search);
        const statusParam = params.get('status');
        if (statusParam) {
            const statusFilter = document.getElementById('statusFilter');
            if (statusFilter) {
                statusFilter.value = statusParam;
            }
        }

        if (typeof google !== 'undefined' && google.script && google.script.run) {
            try {
                google.script.run
                    .withSuccessHandler(url => { window.requestBaseUrl = url; })
                    .withFailureHandler(() => { window.requestBaseUrl = null; })
                    .getWebAppUrl();
            } catch (e) {
                window.requestBaseUrl = null;
            }
        }

        loadPageData();
        document.getElementById('statusFilter').addEventListener('change', loadPageData);
        const sortSelect = document.getElementById('sortBy');
        if (sortSelect) {
            sortSelect.value = 'eventDate';
            sortSelect.addEventListener('change', sortAndDisplayRequests);
        }
    });

    /**
     * Loads page data (user info and requests) from the server based on the selected status filter.
     * Shows loading indicators during the fetch.
     * @return {void}
     */
    function loadPageData() {
        showLoading();
        const filter = document.getElementById('statusFilter').value;

        if (typeof google !== 'undefined' && google.script && google.script.run) {
            google.script.run
                .withSuccessHandler(handlePageDataSuccess)
                .withFailureHandler(handlePageDataError)
                .getPageDataForRequests(filter);
        } else {
            console.log('⚠️ Google Apps Script not available for requests page.');
            handlePageDataError({ message: "Google Apps Script not available." });
        }
    }

    /**
     * Handles successful response from `getPageDataForRequests`.
     * Updates user info, stores requests, and renders the requests table.
     * @param {object} data - The response object from the server.
     * @param {boolean} data.success - True if the call was successful.
     * @param {UserProfile} [data.user] - Current user information.
     * @param {Array<RequestFull>} [data.requests] - Array of request objects.
     * @param {string} [data.error] - Error message if not successful.
     * @return {void}
     */
    function handlePageDataSuccess(data) {
        hideLoading();

        if (data && data.success) {
            console.log('✅ Requests page data loaded:', data);
            currentUser = data.user;
            // updateUserInfo(currentUser); // TODO: Implement if user info needs display on this page.

            const requests = data.requests;
            if (!requests || !Array.isArray(requests)) {
                showError('Invalid requests data received from server');
                allRequests = [];
            } else {
                allRequests = requests;
            }

            if (allRequests.length === 0) {
                showNoData();
                updateStats([]);
            } else {
                sortAndDisplayRequests();
                updateStats(allRequests);
                showTable();
            }
        } else {
            showError('Failed to load page data: ' + (data ? data.error : 'Unknown error'));
            allRequests = [];
            updateStats([]);
            showNoData();
        }
    }

    /**
     * Handles errors from `getPageDataForRequests` call.
     * Displays an error message to the user.
     * @param {Error|object|string} error - The error object or message.
     * @return {void}
     */
    function handlePageDataError(error) {
        hideLoading();
        showError('Error loading requests: ' + (error.message || error));
        console.error('Load error:', error);
    }

    /**
     * Renders the requests data into the HTML table.
     * @param {Array<RequestFull>} requests - Array of request objects to display.
     * @return {void}
     */
    function displayRequests(requests) {
        const tbody = document.getElementById('requestsBody');
        tbody.innerHTML = '';

        requests.forEach(request => {
            const row = document.createElement('tr');

            const assigned = request.ridersAssigned ?
                request.ridersAssigned.split(',').map(r => r.trim()).filter(r => r).join(', ') :
                '';

            const statusClass = 'status-' + (request.status || 'new').toLowerCase().replace(/\s+/g, '-');

            row.innerHTML = `
                <td><span class="request-id" onclick="openEditModal('${request.requestId || ''}')">${request.requestId || ''}</span></td>
                <td>${request.eventDate || ''}</td>
                <td>${request.startTime || ''}</td>
                <td>${request.endTime || ''}</td>
                <td>${request.requesterName || ''}</td>
                <td>${request.requestType || ''}</td>
                <td>${request.startLocation || ''}</td>
                <td>${request.endLocation || ''}</td>
                <td style="text-align: center;">${request.ridersNeeded || 0}</td>
                <td><span class="status-badge ${statusClass}">${request.status || 'New'}</span></td>
                <td>${assigned}</td>
                <td><span class="notes" title="${request.notes || ''}">${request.notes || ''}</span></td>
            `;

            tbody.appendChild(row);
        });
    }

    function sortAndDisplayRequests() {
        const sortBy = document.getElementById('sortBy').value;
        if (!allRequests || allRequests.length === 0) {
            displayRequests([]);
            return;
        }

        const requests = [...allRequests];

        if (sortBy === 'requestId') {
            requests.sort((a, b) => String(a.requestId).localeCompare(String(b.requestId)));
        } else if (sortBy === 'requestType') {
            requests.sort((a, b) => (a.requestType || '').localeCompare(b.requestType || ''));
        } else {
            requests.sort((a, b) => {
                const dateA = new Date(a.eventDate);
                const dateB = new Date(b.eventDate);

                if (isNaN(dateA.getTime()) && isNaN(dateB.getTime())) return 0;
                if (isNaN(dateA.getTime())) return 1;
                if (isNaN(dateB.getTime())) return -1;

                return dateA.getTime() - dateB.getTime();
            });
        }

        displayRequests(requests);
    }

    /**
     * Opens the edit/view modal for a specific request and populates it with request data.
     * @param {string} requestId - The ID of the request to edit/view.
     * @return {void}
     */
    function openEditModal(requestId) {
        console.log('Opening edit modal for request:', requestId);

        const request = allRequests.find(r => r.requestId === requestId);
        if (!request) {
            alert('Request not found: ' + requestId);
            return;
        }

        currentEditingRequest = request;

        document.getElementById('editRequestId').value = request.requestId || '';
        document.getElementById('editRequesterName').value = request.requesterName || '';
        document.getElementById('editRequesterContact').value = request.requesterContact || '';
        document.getElementById('editRequestType').value = request.requestType || '';
        document.getElementById('editEventDate').value = formatDateForInput(request.eventDate) || '';
        document.getElementById('editStartTime').value = formatTimeForInput(request.startTime) || '';
        document.getElementById('editEndTime').value = formatTimeForInput(request.endTime) || '';
        document.getElementById('editStartLocation').value = request.startLocation || '';
        document.getElementById('editEndLocation').value = request.endLocation || '';
        document.getElementById('editSecondaryLocation').value = request.secondaryEndLocation || '';
        document.getElementById('editRidersNeeded').value = request.ridersNeeded || 1;
        document.getElementById('editStatus').value = request.status || 'New';
        document.getElementById('editCourtesy').checked = (request.courtesy === 'Yes' || String(request.courtesy).toLowerCase() === 'true');
        document.getElementById('editSpecialRequirements').value = request.specialRequirements || '';
        document.getElementById('editNotes').value = request.notes || '';

        document.getElementById('modalTitle').textContent = `Edit Request ${request.requestId}`;
        document.getElementById('deleteBtn').style.display = 'inline-block'; 
        document.getElementById('assignRidersBtnModal').style.display = 'inline-block'; // Show Assign Riders button
        document.getElementById('editRequestModal').style.display = 'block';
    }

    /**
     * Opens the modal for creating a new request, clearing form fields and setting defaults.
     * @return {void}
     */
    function openNewRequestForm() {
        currentEditingRequest = null;

        document.getElementById('editRequestForm').reset();
        document.getElementById('editRequestId').value = ''; // No ID for new request

        document.getElementById('editStatus').value = 'New';
        document.getElementById('editRidersNeeded').value = 1;

        document.getElementById('modalTitle').textContent = 'Add New Request';
        document.getElementById('deleteBtn').style.display = 'none'; 
        document.getElementById('assignRidersBtnModal').style.display = 'none'; // Hide Assign Riders button
        document.getElementById('editRequestModal').style.display = 'block';
    }

    /**
     * Closes the edit/new request modal.
     * @return {void}
     */
    function closeEditModal() {
        document.getElementById('editRequestModal').style.display = 'none';
        currentEditingRequest = null;
        document.getElementById('deleteBtn').style.display = 'inline-block'; 
        document.getElementById('assignRidersBtnModal').style.display = 'inline-block'; // Reset to default visible
    }

    /**
     * Gathers data from the form and calls the appropriate server-side function
     * to create or update a request. Handles validation for required fields.
     * @return {void}
     */
    function saveRequest() {
        const requiredFields = ['editRequesterName', 'editRequestType', 'editEventDate', 'editStartTime', 'editStartLocation', 'editEndLocation', 'editRidersNeeded'];
        for (const fieldId of requiredFields) {
            const field = document.getElementById(fieldId);
            if (!field.value.trim()) {
                alert(`Please fill in the required field: ${field.previousElementSibling.textContent.replace('*','').trim()}`);
                field.focus();
                return;
            }
        }
        
        const requestData = {
            requestId: document.getElementById('editRequestId').value, // Will be empty for new requests
            requesterName: document.getElementById('editRequesterName').value.trim(),
            requesterContact: document.getElementById('editRequesterContact').value.trim(),
            requestType: document.getElementById('editRequestType').value,
            eventDate: document.getElementById('editEventDate').value,
            startTime: document.getElementById('editStartTime').value,
            endTime: document.getElementById('editEndTime').value,
            startLocation: document.getElementById('editStartLocation').value.trim(),
            endLocation: document.getElementById('editEndLocation').value.trim(),
            secondaryEndLocation: document.getElementById('editSecondaryLocation').value.trim(),
            ridersNeeded: parseInt(document.getElementById('editRidersNeeded').value),
            status: document.getElementById('editStatus').value,
            courtesy: document.getElementById('editCourtesy').checked ? 'Yes' : 'No',
            specialRequirements: document.getElementById('editSpecialRequirements').value.trim(),
            notes: document.getElementById('editNotes').value.trim()
        };

        console.log('Saving request data:', requestData);
        showLoadingOverlay();

        const isNewRequest = !currentEditingRequest;
        const functionName = isNewRequest ? 'createNewRequest' : 'updateExistingRequest';

        google.script.run
            .withSuccessHandler((result) => {
                console.log('Save success handler received:', JSON.stringify(result, null, 2));
                hideLoadingOverlay();
                if (result.success) {
                    alert(isNewRequest ? 'Request created successfully!' : 'Request updated successfully!');
                    closeEditModal();
                    loadPageData(); // Refresh the list (was loadRequests())
                } else {
                    console.error('Save operation reported failure. Server result:', JSON.stringify(result, null, 2));
                    alert('Error: ' + result.message);
                }
            })
            .withFailureHandler((error) => {
                console.error('Save failure handler triggered. Error object:', JSON.stringify(error, null, 2));
                console.error('Error name:', error.name);
                console.error('Error message:', error.message);
                console.error('Full error object:', error);
                hideLoadingOverlay();
                alert('Error saving request: ' + error.message);
            })
            [functionName](requestData);
    }

    /**
     * Handles deletion of the currently editing request after confirmation.
     * Calls the server-side `deleteRequest` function.
     * @return {void}
     */
    function deleteRequest() {
        if (!currentEditingRequest) {
            alert('No request selected for deletion');
            return;
        }

        if (!confirm(`Are you sure you want to delete request ${currentEditingRequest.requestId}?\n\nThis action cannot be undone.`)) {
            return;
        }

        showLoadingOverlay();

        google.script.run
            .withSuccessHandler((result) => {
                hideLoadingOverlay();
                if (result.success) {
                    alert('Request deleted successfully!');
                    closeEditModal();
                    loadPageData(); // Refresh the list (was loadRequests())
                } else {
                    alert('Error deleting request: ' + result.message);
                }
            })
            .withFailureHandler((error) => {
                hideLoadingOverlay();
                alert('Error deleting request: ' + error.message);
            })
            .deleteRequest(currentEditingRequest.requestId);
    }

    /**
     * Formats a date string (potentially from a Date object or display format) into YYYY-MM-DD for date input fields.
     * @param {string|Date} dateStr - The date string or Date object.
     * @return {string} Formatted date string or empty string if invalid.
     */
    function formatDateForInput(dateStr) {
        if (!dateStr) return '';
        try {
            // Handles various date string formats that `new Date()` can parse, including ISO and common display formats.
            const date = new Date(dateStr);
            if (isNaN(date.getTime())) return ''; // Invalid date
            return date.toISOString().split('T')[0];
        } catch (e) {
            console.error("Error formatting date for input:", dateStr, e);
            return '';
        }
    }

    /**
     * Formats a time string (potentially with AM/PM) into HH:MM for time input fields.
     * @param {string} timeStr - The time string.
     * @return {string} Formatted time string (HH:MM) or empty string if invalid.
     */
    function formatTimeForInput(timeStr) {
        if (!timeStr) return '';
        try {
            // Check if it's already in HH:MM format (potentially 24-hour)
            if (/^\d{1,2}:\d{2}$/.test(timeStr.trim())) {
                 const parts = timeStr.trim().split(':');
                 let hours = parseInt(parts[0], 10);
                 const minutes = parseInt(parts[1], 10);
                 if (hours >= 0 && hours <= 23 && minutes >=0 && minutes <= 59) {
                    return `${hours.toString().padStart(2, '0')}:${minutes.toString().padStart(2, '0')}`;
                 }
            }

            // Attempt to parse AM/PM or other time formats by creating a Date object
            const tempDate = new Date(`1/1/1970 ${timeStr}`); // Provide a dummy date part
            if (isNaN(tempDate.getTime())) return ''; // Invalid time

            const hours = tempDate.getHours();
            const minutes = tempDate.getMinutes();
            return `${hours.toString().padStart(2, '0')}:${minutes.toString().padStart(2, '0')}`;
        } catch (e) {
            console.error("Error formatting time for input:", timeStr, e);
            return '';
        }
    }

    /**
     * Shows the loading overlay.
     * @return {void}
     */
    function showLoadingOverlay() {
        document.getElementById('loadingOverlay').style.display = 'flex';
    }

    /**
     * Hides the loading overlay.
     * @return {void}
     */
    function hideLoadingOverlay() {
        document.getElementById('loadingOverlay').style.display = 'none';
    }

    /**
     * Closes the edit modal if a click occurs outside of its content area.
     * @param {Event} event - The click event.
     * @listens window#onclick
     */
    window.onclick = function(event) {
        const modal = document.getElementById('editRequestModal');
        if (event.target === modal) {
            closeEditModal();
        }
    }

    /**
     * Updates the statistics display string based on the current list of requests.
     * @param {Array<RequestFull>} requests - The array of currently displayed requests.
     * @return {void}
     */
    function updateStats(requests) {
        const total = requests.length;
        const assigned = requests.filter(r => r.status === 'Assigned').length;
        const pending = requests.filter(r => r.status === 'Pending').length;
        const newRequests = requests.filter(r => r.status === 'New').length;

        document.getElementById('statsDisplay').innerHTML =
            `Total: ${total} | New: ${newRequests} | Pending: ${pending} | Assigned: ${assigned}`;
    }

    /**
     * Shows the loading message and hides other data display elements.
     * @return {void}
     */
    function showLoading() {
        document.getElementById('loadingDiv').style.display = 'block';
        document.getElementById('tableDiv').style.display = 'none';
        document.getElementById('noDataDiv').style.display = 'none';
        document.getElementById('errorDiv').style.display = 'none';
    }

    /**
     * Hides the loading message.
     * @return {void}
     */
    function hideLoading() {
        document.getElementById('loadingDiv').style.display = 'none';
    }

    /**
     * Shows the main data table and hides other messages.
     * @return {void}
     */
    function showTable() {
        document.getElementById('tableDiv').style.display = 'block';
        document.getElementById('noDataDiv').style.display = 'none';
        document.getElementById('errorDiv').style.display = 'none';
    }

    /**
     * Shows the "no data" message and hides other data display elements.
     * @return {void}
     */
    function showNoData() {
        document.getElementById('noDataDiv').style.display = 'block';
        document.getElementById('tableDiv').style.display = 'none';
        document.getElementById('errorDiv').style.display = 'none';
    }

    /**
     * Shows an error message and hides other data display elements.
     * @param {string} message - The error message to display.
     * @return {void}
     */
    function showError(message) {
        document.getElementById('errorDiv').innerHTML = message;
        document.getElementById('errorDiv').style.display = 'block';
        document.getElementById('tableDiv').style.display = 'none';
        document.getElementById('noDataDiv').style.display = 'none';
    }

    /**
     * Exports the currently displayed request data to a CSV file.
     * @return {void}
     */
    function exportToCSV() {
        if (!allRequests || allRequests.length === 0) {
            alert('No data to export');
            return;
        }

        const headers = ['Request ID', 'Event Date', 'Start Time', 'End Time', 'Requester', 'Type',
                       'Start Location', 'End Location', 'Riders Needed', 'Status', 'Assigned', 'Notes'];

        const csvRows = [headers.join(',')];

        allRequests.forEach(req => {
            const row = [
                req.requestId || '',
                req.eventDate || '',
                req.startTime || '',
                req.endTime || '',
                req.requesterName || '',
                req.requestType || '',
                req.startLocation || '',
                req.endLocation || '',
                req.ridersNeeded || '',
                req.status || '',
                req.ridersAssigned || '',
                `"${(req.notes || '').replace(/"/g, '""')}"` // Escape double quotes in notes
            ];
            csvRows.push(row.join(','));
        });
        
        const csvContent = csvRows.join('\n');
        const blob = new Blob([csvContent], { type: 'text/csv;charset=utf-8;' });
        const url = URL.createObjectURL(blob);

        const a = document.createElement('a');
        a.href = url;
        a.download = `escort_requests_${new Date().toISOString().split('T')[0]}.csv`;
        document.body.appendChild(a);
        a.click();
        document.body.removeChild(a);
        URL.revokeObjectURL(url);
    }

<<<<<<< HEAD
    function navigateTo(page, params = {}) {
        const search = new URLSearchParams();
        search.set('page', page);
        Object.keys(params).forEach(key => search.set(key, params[key]));

        let url;
        if (typeof google !== 'undefined' && google.script && google.script.run) {
            const base = window.requestBaseUrl || (window.location.origin + '/exec');
            url = base + '?' + search.toString();
        } else {
            url = page + '.html?' + search.toString();
        }

        try {
            window.location.href = url;
        } catch (error) {
            try {
                window.top.location.href = url;
            } catch (topError) {
                window.open(url, '_blank');
            }
        }
    }
=======
function navigateTo(page, params = {}) {
    const search = new URLSearchParams();
    search.set('page', page);
    Object.keys(params).forEach(key => search.set(key, params[key]));

    let url;
    if (typeof google !== 'undefined' && google.script && google.script.run) {
        const base = window.location.origin + window.location.pathname;
        url = base + '?' + search.toString();
    } else {
        url = page + '.html?' + search.toString();
    }

    try {
        window.location.href = url;
    } catch (error) {
        try {
            window.top.location.href = url;
        } catch (topError) {
            window.open(url, '_blank');
        }
    }
}

>>>>>>> 105c3d9e

    function redirectToAssignmentPage() {
        if (currentEditingRequest && currentEditingRequest.requestId) {
            const requestId = currentEditingRequest.requestId;
            console.log('Navigating to assignments page for request:', requestId);
            navigateTo('assignments', { requestId });
        } else {
            alert('No request selected or request ID is missing. Cannot navigate to assignments.');
            console.error('redirectToAssignmentPage called without a valid currentEditingRequest or requestId.');
        }
    }
</script>
</body>
</html><|MERGE_RESOLUTION|>--- conflicted
+++ resolved
@@ -349,15 +349,11 @@
 <body>
     <header class="header">
         <h1>🏍️ Escort Requests</h1>
-<<<<<<< HEAD
     </header>
-
-=======
-    </div>
->>>>>>> 105c3d9e
     <!--NAVIGATION_MENU_PLACEHOLDER-->
     
     <div class="controls">
+
         <div class="filter-row">
             <label><strong>Filter:</strong></label>
             <select id="statusFilter">
@@ -1109,31 +1105,6 @@
         URL.revokeObjectURL(url);
     }
 
-<<<<<<< HEAD
-    function navigateTo(page, params = {}) {
-        const search = new URLSearchParams();
-        search.set('page', page);
-        Object.keys(params).forEach(key => search.set(key, params[key]));
-
-        let url;
-        if (typeof google !== 'undefined' && google.script && google.script.run) {
-            const base = window.requestBaseUrl || (window.location.origin + '/exec');
-            url = base + '?' + search.toString();
-        } else {
-            url = page + '.html?' + search.toString();
-        }
-
-        try {
-            window.location.href = url;
-        } catch (error) {
-            try {
-                window.top.location.href = url;
-            } catch (topError) {
-                window.open(url, '_blank');
-            }
-        }
-    }
-=======
 function navigateTo(page, params = {}) {
     const search = new URLSearchParams();
     search.set('page', page);
@@ -1158,7 +1129,6 @@
     }
 }
 
->>>>>>> 105c3d9e
 
     function redirectToAssignmentPage() {
         if (currentEditingRequest && currentEditingRequest.requestId) {
