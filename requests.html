<!DOCTYPE html>
<html>
<head>
    <meta charset="UTF-8">
    <meta name="viewport" content="width=device-width, initial-scale=1.0">
    <title>Escort Requests - Motorcycle Escort Management System</title>
    <style>
        body {
            font-family: Arial, sans-serif;
            margin: 0;
            padding: 20px;
            background-color: #f4f4f4;
        }
        
        .header {
            background-color: #2c5aa0;
            color: white;
            padding: 15px 20px;
            border-radius: 5px;
            margin-bottom: 20px;
        }

        .container {
            max-width: 1400px;
            margin: 0 auto;
            padding: 2rem;
        }

        .navigation {
            display: flex !important;
            gap: 1rem !important;
            margin: 1rem auto 2rem auto !important;
            max-width: 1400px !important;
            padding: 0 2rem !important;
            flex-wrap: wrap !important;
            justify-content: center !important;
            position: relative !important;
            z-index: 10 !important;
        }

        .nav-button {
            padding: 0.75rem 1.5rem !important;
            background: rgba(255, 255, 255, 0.9) !important;
            border: none !important;
            border-radius: 25px !important;
            color: #2c3e50 !important;
            text-decoration: none !important;
            font-weight: 600 !important;
            transition: all 0.3s ease !important;
            cursor: pointer !important;
            display: inline-flex !important;
            align-items: center !important;
            justify-content: center !important;
        }

        .nav-button:hover, .nav-button.active {
            background: #3498db !important;
            color: white !important;
            transform: translateY(-2px) !important;
            box-shadow: 0 4px 15px rgba(52, 152, 219, 0.3) !important;
        }
        
        .header h1 {
            margin: 0;
            font-size: 24px;
        }
        
        .controls {
            background: white;
            padding: 15px;
            border-radius: 5px;
            margin-bottom: 20px;
            border: 1px solid #ddd;
        }
        
        .filter-row {
            display: flex;
            align-items: center;
            gap: 10px;
            margin-bottom: 10px;
        }

        .sort-row {
            display: flex;
            align-items: center;
            gap: 10px;
            margin-bottom: 10px;
        }
        
        select, button {
            padding: 6px 12px;
            border: 1px solid #ccc;
            border-radius: 3px;
            font-size: 14px;
        }
        
        button {
            background-color: #2c5aa0;
            color: white;
            cursor: pointer;
        }
        
        button:hover {
            background-color: #1e3f73;
        }
        
        .btn-success {
            background-color: #28a745;
        }
        
        .btn-success:hover {
            background-color: #218838;
        }
        
        .btn-info {
            background-color: #17a2b8;
            color: white;
        }
        .btn-info:hover {
            background-color: #138496;
        }
        
        .stats {
            font-size: 14px;
            color: #666;
        }
        
        .table-container {
            background: white;
            border-radius: 5px;
            border: 1px solid #ddd;
            overflow-x: auto;
        }
        
        table {
            width: 100%;
            border-collapse: collapse;
            font-size: 13px;
        }
        
        th {
            background-color: #f8f9fa;
            padding: 10px 8px;
            text-align: left;
            font-weight: bold;
            border-bottom: 2px solid #ddd;
        }
        
        td {
            padding: 8px;
            border-bottom: 1px solid #eee;
            vertical-align: top;
        }
        
        tr:hover {
            background-color: #f8f9fa;
        }
        
        .status-badge {
            padding: 2px 6px;
            border-radius: 10px;
            font-size: 11px;
            font-weight: bold;
            text-align: center;
            display: inline-block;
            min-width: 60px;
        }
        
        .status-new { background-color: #cce5ff; color: #0066cc; }
        .status-pending { background-color: #fff2cc; color: #cc6600; }
        .status-assigned { background-color: #d4edda; color: #155724; }
        .status-unassigned { background-color: #f8d7da; color: #721c24; }
        .status-in-progress { background-color: #e2e3ff; color: #383d41; }
        .status-completed { background-color: #d1ecf1; color: #0c5460; }
        .status-cancelled { background-color: #e2e2e2; color: #6c757d; }
        
        .request-id {
            font-weight: bold;
            color: #2c5aa0;
            cursor: pointer;
            text-decoration: underline;
        }
        
        .request-id:hover {
            color: #1e3f73;
        }
        
        .notes {
            max-width: 150px;
            overflow: hidden;
            text-overflow: ellipsis;
            white-space: nowrap;
        }
        
        .notes:hover {
            white-space: normal;
            overflow: visible;
            background-color: #fffacd;
            cursor: help;
        }
        
        .loading, .no-data {
            text-align: center;
            padding: 40px;
            color: #666;
        }
        
        .error {
            background-color: #f8d7da;
            color: #721c24;
            padding: 10px;
            border-radius: 5px;
            margin: 10px 0;
        }
        
        /* Modal Styles */
        .modal {
            display: none;
            position: fixed;
            z-index: 1000;
            left: 0;
            top: 0;
            width: 100%;
            height: 100%;
            background-color: rgba(0,0,0,0.5);
        }
        
        .modal-content {
            background-color: white;
            margin: 2% auto;
            padding: 0;
            border-radius: 8px;
            width: 90%;
            max-width: 800px;
            max-height: 90vh;
            overflow-y: auto;
            box-shadow: 0 4px 20px rgba(0,0,0,0.3);
        }
        
        .modal-header {
            background-color: #2c5aa0;
            color: white;
            padding: 20px;
            border-radius: 8px 8px 0 0;
            display: flex;
            justify-content: space-between;
            align-items: center;
        }
        
        .modal-title {
            margin: 0;
            font-size: 20px;
        }
        
        .close {
            color: white;
            font-size: 28px;
            font-weight: bold;
            cursor: pointer;
            line-height: 1;
        }
        
        .close:hover {
            opacity: 0.7;
        }
        
        .modal-body {
            padding: 20px;
        }
        
        .form-grid {
            display: grid;
            grid-template-columns: repeat(auto-fit, minmax(300px, 1fr));
            gap: 20px;
            margin-bottom: 20px;
        }
        
        .form-group {
            margin-bottom: 15px;
        }
        
        .form-group label {
            display: block;
            margin-bottom: 5px;
            font-weight: bold;
            color: #333;
        }
        
        .form-group input,
        .form-group select,
        .form-group textarea {
            width: 100%;
            padding: 8px 12px;
            border: 1px solid #ddd;
            border-radius: 4px;
            font-size: 14px;
            box-sizing: border-box;
        }
        
        .form-group textarea {
            height: 80px;
            resize: vertical;
        }
        
        .form-group input:focus,
        .form-group select:focus,
        .form-group textarea:focus {
            border-color: #2c5aa0;
            outline: none;
            box-shadow: 0 0 0 2px rgba(44, 90, 160, 0.2);
        }
        
        .modal-footer {
            padding: 20px;
            border-top: 1px solid #eee;
            display: flex;
            justify-content: flex-end;
            gap: 10px;
        }
        
        .btn {
            padding: 10px 20px;
            border: none;
            border-radius: 4px;
            cursor: pointer;
            font-size: 14px;
            font-weight: bold;
        }
        
        .btn-primary {
            background-color: #2c5aa0;
            color: white;
        }
        
        .btn-primary:hover {
            background-color: #1e3f73;
        }
        
        .btn-secondary {
            background-color: #6c757d;
            color: white;
        }
        
        .btn-secondary:hover {
            background-color: #545b62;
        }
        
        .btn-danger {
            background-color: #dc3545;
            color: white;
        }
        
        .btn-danger:hover {
            background-color: #c82333;
        }
        
        .loading-overlay {
            position: fixed;
            top: 0;
            left: 0;
            width: 100%;
            height: 100%;
            background-color: rgba(255, 255, 255, 0.8);
            display: none;
            justify-content: center;
            align-items: center;
            z-index: 2000;
        }
        
        .spinner {
            border: 4px solid #f3f3f3;
            border-top: 4px solid #2c5aa0;
            border-radius: 50%;
            width: 50px;
            height: 50px;
            animation: spin 1s linear infinite;
        }

        #toast {
            visibility: hidden;
            min-width: 200px;
            background-color: #333;
            color: #fff;
            text-align: center;
            border-radius: 2px;
            padding: 10px;
            position: fixed;
            z-index: 3000;
            left: 50%;
            bottom: 30px;
            transform: translateX(-50%);
        }
        #toast.show {
            visibility: visible;
            animation: fadein 0.5s, fadeout 0.5s 2.5s;
        }
        @keyframes fadein {
            from { bottom: 20px; opacity: 0; }
            to { bottom: 30px; opacity: 1; }
        }
        @keyframes fadeout {
            from { bottom: 30px; opacity: 1; }
            to { bottom: 40px; opacity: 0; }
        }
        
        @keyframes spin {
            0% { transform: rotate(0deg); }
            100% { transform: rotate(360deg); }
        }

        .add-request-btn {
            margin-left: 10px;
        }

        .search-box {
            width: 100%;
            padding: 0.75rem;
            border: 2px solid #ecf0f1;
            border-radius: 25px;
            font-size: 1rem;
            outline: none;
            transition: border-color 0.3s ease;
            margin-bottom: 1rem;
        }

        .search-box:focus {
            border-color: #3498db;
        }
    </style>
</head>
<body>
    <header class="header">
        <h1>🏍️ Escort Requests</h1>
<<<<<<< HEAD
    </div>
    <!--NAVIGATION_MENU_PLACEHOLDER-->
    
    <div class="controls">
=======
    </header>

<!--NAVIGATION_MENU_PLACEHOLDER-->

>>>>>>> e3e969fd
        <div class="filter-row">
            <label><strong>Filter:</strong></label>
            <select id="statusFilter">
                <option value="All">All Requests</option>
                <option value="New">New</option>
                <option value="Pending">Pending</option>
                <option value="Assigned">Assigned</option>
                <option value="Unassigned">Unassigned</option>
                <option value="In Progress">In Progress</option>
                <option value="Completed">Completed</option>
                <option value="Cancelled">Cancelled</option>
            </select>
            <label><input type="checkbox" id="showCompleted"> Completed</label>
            <button onclick="loadPageData()">🔄 Refresh</button>
            <button onclick="exportToCSV()">📊 Export</button>
            <button class="btn-success add-request-btn" onclick="openNewRequestForm()">➕ Add New Request</button>
        </div>
        <div class="sort-row">
            <label><strong>Sort by:</strong></label>
            <select id="sortBy">
                <option value="eventDate">Event Date</option>
                <option value="requestId">Request ID</option>
                <option value="requestType">Request Type</option>
            </select>
        </div>
        <input type="text" id="requestSearch" class="search-box" placeholder="🔍 Search requests...">
        <div class="stats" id="statsDisplay">Loading...</div>
    </div>
    
    <div class="table-container">
        <div id="loadingDiv" class="loading">
            🔄 Loading requests...
        </div>
        
        <div id="errorDiv" class="error" style="display: none;">
        </div>
        
        <div id="tableDiv" style="display: none;">
            <table>
                <thead>
                    <tr>
                        <th>Request ID</th>
                        <th>Event Date</th>
                        <th>Start Time</th>
                        <th id="endTimeHeader">End Time</th>
                        <th>Requester</th>
                        <th>Type</th>
                        <th>Start Location</th>
                        <th>End Location</th>
                        <th>Riders Needed</th>
                        <th>Status</th>
                        <th>Assigned</th>
                        <th>Notes</th>
                        <th>Actions</th>
                    </tr>
                </thead>
                <tbody id="requestsBody">
                </tbody>
            </table>
        </div>
        
        <div id="noDataDiv" class="no-data" style="display: none;">
            📋 No requests found for the selected filter.
        </div>
    </div>

    <!-- Edit Request Modal -->
    <div id="editRequestModal" class="modal">
        <div class="modal-content">
            <div class="modal-header">
                <h2 class="modal-title" id="modalTitle">Edit Request</h2>
                <span class="close" onclick="closeEditModal()">&times;</span>
            </div>
            <div class="modal-body">
                <form id="editRequestForm">
                    <input type="hidden" id="editRequestId" />
                    
                    <div class="form-grid">
                        <div>
                            <div class="form-group">
                                <label for="editRequesterName">Requester Name *</label>
                                <input type="text" id="editRequesterName" required />
                            </div>
                            
                            <div class="form-group">
                                <label for="editRequesterContact">Requester Contact</label>
                                <input type="text" id="editRequesterContact" />
                            </div>
                            
                            <div class="form-group">
                                <label for="editRequestType">Request Type *</label>
                                <select id="editRequestType" required>
                                    <option value="">Select Type</option>
                                    <option value="Wedding">Wedding</option>
                                    <option value="Funeral">Funeral</option>  
                                    <option value="Float Movement">Float Movement</option>
                                    <option value="VIP">VIP</option>
                                    <option value="Other">Other</option>
                                </select>
                            </div>
                            
                            <div class="form-group">
                                <label for="editEventDate">Event Date *</label>
                                <input type="date" id="editEventDate" required />
                            </div>
                            
                            <div class="form-group">
                                <label for="editStartTime">Start Time *</label>
                                <input type="time" id="editStartTime" required />
                            </div>
                            
                            <div class="form-group">
                                <label for="editEndTime">End Time</label>
                                <input type="time" id="editEndTime" />
                            </div>
                        </div>
                        
                        <div>
                            <div class="form-group">
                                <label for="editStartLocation">Start Location *</label>
                                <input type="text" id="editStartLocation" required />
                            </div>
                            
                            <div class="form-group">
                                <label for="editEndLocation">End Location *</label>
                                <input type="text" id="editEndLocation" required />
                            </div>
                            
                            <div class="form-group">
                                <label for="editSecondaryLocation">Secondary End Location</label>
                                <input type="text" id="editSecondaryLocation" />
                            </div>
                            
                            <div class="form-group">
                                <label for="editRidersNeeded">Riders Needed *</label>
                                <input type="number" id="editRidersNeeded" min="1" max="10" required />
                            </div>
                            
                            <div class="form-group">
                                <label for="editStatus">Status</label>
                                <select id="editStatus">
                                    <option value="New">New</option>
                                    <option value="Pending">Pending</option>
                                    <option value="Assigned">Assigned</option>
                                    <option value="Unassigned">Unassigned</option>
                                    <option value="In Progress">In Progress</option>
                                    <option value="Completed">Completed</option>
                                    <option value="Cancelled">Cancelled</option>
                                </select>
                            </div>
                            
                            <div class="form-group">
                                <label for="editCourtesy">Courtesy Request</label>
                                <label style="display: flex; align-items: center; margin-top: 5px;">
                                    <input type="checkbox" id="editCourtesy" style="margin-right: 8px;" />
                                    Yes, this is a courtesy request
                                </label>
                            </div>
                        </div>
                    </div>
                    
                    <div class="form-group">
                        <label for="editSpecialRequirements">Special Requirements</label>
                        <textarea id="editSpecialRequirements" placeholder="Enter any special requirements or notes..."></textarea>
                    </div>
                    
                    <div class="form-group">
                        <label for="editNotes">Notes</label>
                        <textarea id="editNotes" placeholder="Additional notes..."></textarea>
                    </div>
                </form>
            </div>
            <div class="modal-footer">
                <button type="button" class="btn btn-danger" onclick="deleteRequest()" id="deleteBtn">🗑️ Delete Request</button>
                <button type="button" class="btn btn-secondary" onclick="closeEditModal()">Cancel</button>
                <button type="button" class="btn btn-info" id="assignRidersBtnModal" onclick="redirectToAssignmentPage()">🏍️ Assign Riders</button>
                <button type="button" class="btn btn-primary" id="saveChangesBtn" onclick="saveRequest()">💾 Save Changes</button>
                <button type="button" class="btn btn-success" id="completeRequestBtn" onclick="completeRequest()" style="display:none;">✅ Complete Request</button>
            </div>
        </div>
    </div>

    <!-- Loading Overlay -->
    <div id="loadingOverlay" class="loading-overlay">
        <div class="spinner"></div>
    </div>

    <div id="toast"></div>

</div>

<script>
    /**
     * @typedef {object} RequestFull - Detailed request object, assuming structure from form fields.
     * @property {string} requestId
     * @property {string} requesterName
     * @property {string} requesterContact
     * @property {string} requestType
     * @property {string} eventDate - ISO Date string (YYYY-MM-DD)
     * @property {string} startTime - Time string (HH:MM)
     * @property {string} [endTime] - Optional time string (HH:MM)
     * @property {string} startLocation
     * @property {string} endLocation
     * @property {string} [secondaryEndLocation]
     * @property {number} ridersNeeded
     * @property {string} status
     * @property {string} [courtesy] - 'Yes' or 'No'
     * @property {string} [specialRequirements]
     * @property {string} [notes]
     * @property {string} [ridersAssigned] - Comma-separated string of rider names.
     * @property {string} [lastUpdated] - ISO DateTime string.
     */

    /**
     * Stores all requests fetched from the server for the current view.
     * @type {Array<RequestFull>}
     */
    let allRequests = [];

    /**
     * Holds the data of the request currently being edited or null if creating a new one.
     * @type {RequestFull|null}
     */
    let currentEditingRequest = null;
    /**
     * Stores the current user's profile information.
     * @type {UserProfile|null}  // Assuming UserProfile is defined elsewhere or via server.
     */
    let currentUser = null;

    /**
     * Initializes the page on DOM content loaded: loads requests and sets up event listeners.
     * @listens DOMContentLoaded
     */
    document.addEventListener('DOMContentLoaded', function() {
        const params = new URLSearchParams(window.location.search);
        const statusParam = params.get('status');
        if (statusParam) {
            const statusFilter = document.getElementById('statusFilter');
            if (statusFilter) {
                statusFilter.value = statusParam;
            }
        }

        if (typeof google !== 'undefined' && google.script && google.script.run) {
            try {
                google.script.run
                    .withSuccessHandler(url => { window.requestBaseUrl = url; })
                    .withFailureHandler(() => { window.requestBaseUrl = null; })
                    .getWebAppUrl();
            } catch (e) {
                window.requestBaseUrl = null;
            }
        }

        loadPageData();
        document.getElementById('statusFilter').addEventListener('change', loadPageData);
        const completedCheckbox = document.getElementById('showCompleted');
        if (completedCheckbox) {
            completedCheckbox.addEventListener('change', loadPageData);
        }
        const sortSelect = document.getElementById('sortBy');
        if (sortSelect) {
            sortSelect.value = 'eventDate';
            sortSelect.addEventListener('change', sortAndDisplayRequests);
        }
        const searchInput = document.getElementById('requestSearch');
        if (searchInput) {
            searchInput.addEventListener('input', sortAndDisplayRequests);
        }

        const actionParam = params.get('action');
        if (actionParam && actionParam.toLowerCase() === 'create') {
            openNewRequestForm();
        }
    });

    /**
     * Loads page data (user info and requests) from the server based on the selected status filter.
     * Shows loading indicators during the fetch.
     * @return {void}
     */
    function loadPageData() {
        showLoading();
        const filter = document.getElementById('statusFilter').value;
        const includeCompleted = document.getElementById('showCompleted').checked;
        const hideCompleted = !includeCompleted;

        if (typeof google !== 'undefined' && google.script && google.script.run) {
            google.script.run
                .withSuccessHandler(data => handlePageDataSuccess(data, hideCompleted))
                .withFailureHandler(handlePageDataError)
                .getPageDataForRequests(filter);
        } else {
            console.log('⚠️ Google Apps Script not available for requests page.');
            handlePageDataError({ message: "Google Apps Script not available." });
        }
    }

    /**
     * Handles successful response from `getPageDataForRequests`.
     * Updates user info, stores requests, and renders the requests table.
     * @param {object} data - The response object from the server.
     * @param {boolean} data.success - True if the call was successful.
     * @param {UserProfile} [data.user] - Current user information.
     * @param {Array<RequestFull>} [data.requests] - Array of request objects.
     * @param {string} [data.error] - Error message if not successful.
     * @return {void}
     */
    function handlePageDataSuccess(data, hideCompleted) {
        hideLoading();

        if (data && data.success) {
            console.log('✅ Requests page data loaded:', data);
            currentUser = data.user;
            // updateUserInfo(currentUser); // TODO: Implement if user info needs display on this page.

            let requests = data.requests;
            if (!requests || !Array.isArray(requests)) {
                showError('Invalid requests data received from server');
                allRequests = [];
            } else {
                allRequests = requests;
            }

            if (hideCompleted) {
                allRequests = allRequests.filter(r => r.status !== 'Completed');
            }

            if (allRequests.length === 0) {
                showNoData();
                updateStats([]);
            } else {
                sortAndDisplayRequests();
                updateStats(allRequests);
                showTable();
            }
        } else {
            showError('Failed to load page data: ' + (data ? data.error : 'Unknown error'));
            allRequests = [];
            updateStats([]);
            showNoData();
        }
    }

    /**
     * Handles errors from `getPageDataForRequests` call.
     * Displays an error message to the user.
     * @param {Error|object|string} error - The error object or message.
     * @return {void}
     */
    function handlePageDataError(error) {
        hideLoading();
        showError('Error loading requests: ' + (error.message || error));
        console.error('Load error:', error);
    }

    /**
     * Determines if the escort has started based on event date and start time.
     * @param {string} eventDate - Date string (YYYY-MM-DD or similar).
     * @param {string} startTime - Start time string (e.g. "14:00" or "2:00 PM").
     * @return {boolean} True if the current time is on or after the start.
     */
    function escortHasStarted(eventDate, startTime) {
        if (!eventDate || !startTime) return false;
        const date = new Date(eventDate);
        if (isNaN(date.getTime())) return false;

        const formattedTime = formatTimeForInput(startTime);
        if (!formattedTime) return false;

        const [hours, minutes] = formattedTime.split(':').map(Number);
        date.setHours(hours, minutes, 0, 0);
        return new Date() >= date;
    }

    /**
     * Renders the requests data into the HTML table.
     * @param {Array<RequestFull>} requests - Array of request objects to display.
     * @return {void}
     */
    function displayRequests(requests) {
        const tbody = document.getElementById('requestsBody');
        tbody.innerHTML = '';

        requests.forEach(request => {
            const row = document.createElement('tr');

            const assigned = request.ridersAssigned ?
                request.ridersAssigned.split(',').map(r => r.trim()).filter(r => r).join(', ') :
                '';

            const statusClass = 'status-' + (request.status || 'new').toLowerCase().replace(/\s+/g, '-');
            const showComplete = escortHasStarted(request.eventDate, request.startTime);
            const actionButton = (request.status !== 'Completed' && request.status !== 'Cancelled' && showComplete) ?
                `<button class="btn btn-sm btn-success" onclick="openCompleteModal('${request.requestId || ''}')">Complete</button>` : '';

            row.innerHTML = `
                <td><span class="request-id" onclick="openEditModal('${request.requestId || ''}')">${request.requestId || ''}</span></td>
                <td>${request.eventDate || ''}</td>
                <td>${request.startTime || ''}</td>
                <td class="end-time-cell">${request.endTime || ''}</td>
                <td>${request.requesterName || ''}</td>
                <td>${request.requestType || ''}</td>
                <td>${request.startLocation || ''}</td>
                <td>${request.endLocation || ''}</td>
                <td style="text-align: center;">${request.ridersNeeded || 0}</td>
                <td><span class="status-badge ${statusClass}">${request.status || 'New'}</span></td>
                <td>${assigned}</td>
                <td><span class="notes" title="${request.notes || ''}">${request.notes || ''}</span></td>
                <td>${actionButton}</td>
            `;

            tbody.appendChild(row);
        });

        toggleEndTimeColumn(document.getElementById('showCompleted').checked);
    }

    function toggleEndTimeColumn(show) {
        const display = show ? '' : 'none';
        const header = document.getElementById('endTimeHeader');
        if (header) header.style.display = display;
        document.querySelectorAll('.end-time-cell').forEach(cell => {
            cell.style.display = display;
        });
    }

    function sortAndDisplayRequests() {
        const sortBy = document.getElementById('sortBy').value;
        if (!allRequests || allRequests.length === 0) {
            displayRequests([]);
            showNoData();
            return;
        }

        const searchInput = document.getElementById('requestSearch');
        const term = searchInput ? searchInput.value.trim().toLowerCase() : '';

        let requests = [...allRequests];

        if (term) {
            requests = requests.filter(r =>
                String(r.requestId).toLowerCase().includes(term) ||
                String(r.requesterName).toLowerCase().includes(term) ||
                String(r.requestType).toLowerCase().includes(term) ||
                String(r.startLocation).toLowerCase().includes(term) ||
                String(r.endLocation).toLowerCase().includes(term)
            );
        }

        if (requests.length === 0) {
            displayRequests([]);
            updateStats([]);
            showNoData();
            return;
        }

        if (sortBy === 'requestId') {
            requests.sort((a, b) => String(a.requestId).localeCompare(String(b.requestId)));
        } else if (sortBy === 'requestType') {
            requests.sort((a, b) => (a.requestType || '').localeCompare(b.requestType || ''));
        } else {
            requests.sort((a, b) => {
                const dateA = new Date(a.eventDate);
                const dateB = new Date(b.eventDate);

                if (isNaN(dateA.getTime()) && isNaN(dateB.getTime())) return 0;
                if (isNaN(dateA.getTime())) return 1;
                if (isNaN(dateB.getTime())) return -1;

                return dateA.getTime() - dateB.getTime();
            });
        }

        displayRequests(requests);
        updateStats(requests);
        showTable();
    }

    /**
     * Opens the edit/view modal for a specific request and populates it with request data.
     * @param {string} requestId - The ID of the request to edit/view.
     * @return {void}
     */
    function openEditModal(requestId) {
        console.log('Opening edit modal for request:', requestId);

        const request = allRequests.find(r => r.requestId === requestId);
        if (!request) {
            showToast('Request not found: ' + requestId);
            return;
        }

        currentEditingRequest = request;

        document.getElementById('editRequestId').value = request.requestId || '';
        document.getElementById('editRequesterName').value = request.requesterName || '';
        document.getElementById('editRequesterContact').value = request.requesterContact || '';
        document.getElementById('editRequestType').value = request.requestType || '';
        document.getElementById('editEventDate').value = formatDateForInput(request.eventDate) || '';
        document.getElementById('editStartTime').value = formatTimeForInput(request.startTime) || '';
        document.getElementById('editEndTime').value = formatTimeForInput(request.endTime) || '';
        document.getElementById('editStartLocation').value = request.startLocation || '';
        document.getElementById('editEndLocation').value = request.endLocation || '';
        document.getElementById('editSecondaryLocation').value = request.secondaryEndLocation || '';
        document.getElementById('editRidersNeeded').value = request.ridersNeeded || 1;
        document.getElementById('editStatus').value = request.status || 'New';
        document.getElementById('editCourtesy').checked = (request.courtesy === 'Yes' || String(request.courtesy).toLowerCase() === 'true');
        document.getElementById('editSpecialRequirements').value = request.specialRequirements || '';
        document.getElementById('editNotes').value = request.notes || '';

        document.getElementById('modalTitle').textContent = `Edit Request ${request.requestId}`;
        document.getElementById('deleteBtn').style.display = 'inline-block';
        document.getElementById('assignRidersBtnModal').style.display = 'inline-block'; // Show Assign Riders button
        document.getElementById('saveChangesBtn').style.display = 'inline-block';
        document.getElementById('completeRequestBtn').style.display = 'none';
        document.getElementById('editRequestModal').style.display = 'block';
    }

    /**
     * Opens the modal for creating a new request, clearing form fields and setting defaults.
     * @return {void}
     */
    function openNewRequestForm() {
        currentEditingRequest = null;

        document.getElementById('editRequestForm').reset();
        document.getElementById('editRequestId').value = ''; // No ID for new request

        document.getElementById('editStatus').value = 'New';
        document.getElementById('editRidersNeeded').value = 1;

        document.getElementById('modalTitle').textContent = 'Add New Request';
        document.getElementById('deleteBtn').style.display = 'none';
        document.getElementById('assignRidersBtnModal').style.display = 'none'; // Hide Assign Riders button
        document.getElementById('saveChangesBtn').style.display = 'inline-block';
        document.getElementById('completeRequestBtn').style.display = 'none';
        document.getElementById('editRequestModal').style.display = 'block';
    }

    function openCompleteModal(requestId) {
        openEditModal(requestId);
        document.getElementById('modalTitle').textContent = `Complete Request ${requestId}`;
        document.getElementById('deleteBtn').style.display = 'none';
        document.getElementById('assignRidersBtnModal').style.display = 'none';
        document.getElementById('saveChangesBtn').style.display = 'none';
        document.getElementById('completeRequestBtn').style.display = 'inline-block';
        document.getElementById('editStatus').value = 'Completed';
    }

    /**
     * Closes the edit/new request modal.
     * @return {void}
     */
    function closeEditModal() {
        document.getElementById('editRequestModal').style.display = 'none';
        currentEditingRequest = null;
        document.getElementById('deleteBtn').style.display = 'inline-block';
        document.getElementById('assignRidersBtnModal').style.display = 'inline-block'; // Reset to default visible
        document.getElementById('saveChangesBtn').style.display = 'inline-block';
        document.getElementById('completeRequestBtn').style.display = 'none';
    }

    /**
     * Gathers data from the form and calls the appropriate server-side function
     * to create or update a request. Handles validation for required fields.
     * @return {void}
     */
    function saveRequest() {
        const requiredFields = ['editRequesterName', 'editRequestType', 'editEventDate', 'editStartTime', 'editStartLocation', 'editEndLocation', 'editRidersNeeded'];
        for (const fieldId of requiredFields) {
            const field = document.getElementById(fieldId);
            if (!field.value.trim()) {
                alert(`Please fill in the required field: ${field.previousElementSibling.textContent.replace('*','').trim()}`);
                field.focus();
                return;
            }
        }
        
        const requestData = {
            requestId: document.getElementById('editRequestId').value, // Will be empty for new requests
            requesterName: document.getElementById('editRequesterName').value.trim(),
            requesterContact: document.getElementById('editRequesterContact').value.trim(),
            requestType: document.getElementById('editRequestType').value,
            eventDate: document.getElementById('editEventDate').value,
            date: document.getElementById('editEventDate').value,
            startTime: document.getElementById('editStartTime').value,
            endTime: document.getElementById('editEndTime').value,
            startLocation: document.getElementById('editStartLocation').value.trim(),
            endLocation: document.getElementById('editEndLocation').value.trim(),
            secondaryEndLocation: document.getElementById('editSecondaryLocation').value.trim(),
            ridersNeeded: parseInt(document.getElementById('editRidersNeeded').value),
            status: document.getElementById('editStatus').value,
            courtesy: document.getElementById('editCourtesy').checked ? 'Yes' : 'No',
            specialRequirements: document.getElementById('editSpecialRequirements').value.trim(),
            notes: document.getElementById('editNotes').value.trim()
        };

        console.log('Saving request data:', requestData);
        showLoadingOverlay();

        const isNewRequest = !currentEditingRequest;
        const functionName = isNewRequest ? 'createNewRequest' : 'updateExistingRequest';

        google.script.run
            .withSuccessHandler((result) => {
                console.log('Save success handler received:', JSON.stringify(result, null, 2));
                hideLoadingOverlay();
                if (result.success) {
                    showToast(isNewRequest ? 'Request created successfully!' : 'Request updated successfully!');
                    closeEditModal();
                    loadPageData(); // Refresh the list (was loadRequests())
                } else {
                    console.error('Save operation reported failure. Server result:', JSON.stringify(result, null, 2));
                    showToast('Error: ' + result.message);
                }
            })
            .withFailureHandler((error) => {
                console.error('Save failure handler triggered. Error object:', JSON.stringify(error, null, 2));
                console.error('Error name:', error.name);
                console.error('Error message:', error.message);
                console.error('Full error object:', error);
                hideLoadingOverlay();
                showToast('Error saving request: ' + error.message);
            })
            [functionName](requestData);
    }

    function completeRequest() {
        const endTimeField = document.getElementById('editEndTime');
        if (!endTimeField.value.trim()) {
            alert('Please provide an end time to complete this request.');
            endTimeField.focus();
            return;
        }

        const requiredFields = ['editRequesterName', 'editRequestType', 'editEventDate', 'editStartTime', 'editStartLocation', 'editEndLocation', 'editRidersNeeded'];
        for (const fieldId of requiredFields) {
            const field = document.getElementById(fieldId);
            if (!field.value.trim()) {
                alert(`Please fill in the required field: ${field.previousElementSibling.textContent.replace('*','').trim()}`);
                field.focus();
                return;
            }
        }

        const requestData = {
            requestId: document.getElementById('editRequestId').value,
            requesterName: document.getElementById('editRequesterName').value.trim(),
            requesterContact: document.getElementById('editRequesterContact').value.trim(),
            requestType: document.getElementById('editRequestType').value,
            eventDate: document.getElementById('editEventDate').value,
            date: document.getElementById('editEventDate').value,
            startTime: document.getElementById('editStartTime').value,
            endTime: document.getElementById('editEndTime').value,
            startLocation: document.getElementById('editStartLocation').value.trim(),
            endLocation: document.getElementById('editEndLocation').value.trim(),
            secondaryEndLocation: document.getElementById('editSecondaryLocation').value.trim(),
            ridersNeeded: parseInt(document.getElementById('editRidersNeeded').value),
            status: 'Completed',
            courtesy: document.getElementById('editCourtesy').checked ? 'Yes' : 'No',
            specialRequirements: document.getElementById('editSpecialRequirements').value.trim(),
            notes: document.getElementById('editNotes').value.trim()
        };

        showLoadingOverlay();
        google.script.run
            .withSuccessHandler((result) => {
                hideLoadingOverlay();
                if (result.success) {
                    showToast('Request completed successfully!');
                    closeEditModal();
                    loadPageData();
                } else {
                    showToast('Error: ' + result.message);
                }
            })
            .withFailureHandler((error) => {
                hideLoadingOverlay();
                showToast('Error completing request: ' + error.message);
            })
            .updateExistingRequest(requestData);
    }

    /**
     * Handles deletion of the currently editing request after confirmation.
     * Calls the server-side `deleteRequest` function.
     * @return {void}
     */
    function deleteRequest() {
        if (!currentEditingRequest) {
            showToast('No request selected for deletion');
            return;
        }

        if (!confirm(`Are you sure you want to delete request ${currentEditingRequest.requestId}?\n\nThis action cannot be undone.`)) {
            return;
        }

        showLoadingOverlay();

        google.script.run
            .withSuccessHandler((result) => {
                hideLoadingOverlay();
                if (result.success) {
                    showToast('Request deleted successfully!');
                    closeEditModal();
                    loadPageData(); // Refresh the list (was loadRequests())
                } else {
                    showToast('Error deleting request: ' + result.message);
                }
            })
            .withFailureHandler((error) => {
                hideLoadingOverlay();
                showToast('Error deleting request: ' + error.message);
            })
            .deleteRequest(currentEditingRequest.requestId);
    }

    /**
     * Formats a date string (potentially from a Date object or display format) into YYYY-MM-DD for date input fields.
     * @param {string|Date} dateStr - The date string or Date object.
     * @return {string} Formatted date string or empty string if invalid.
     */
    function formatDateForInput(dateStr) {
        if (!dateStr) return '';
        try {
            // Handles various date string formats that `new Date()` can parse, including ISO and common display formats.
            const date = new Date(dateStr);
            if (isNaN(date.getTime())) return ''; // Invalid date
            return date.toISOString().split('T')[0];
        } catch (e) {
            console.error("Error formatting date for input:", dateStr, e);
            return '';
        }
    }

    /**
     * Formats a time string (potentially with AM/PM) into HH:MM for time input fields.
     * @param {string} timeStr - The time string.
     * @return {string} Formatted time string (HH:MM) or empty string if invalid.
     */
    function formatTimeForInput(timeStr) {
        if (!timeStr) return '';
        try {
            // Check if it's already in HH:MM format (potentially 24-hour)
            if (/^\d{1,2}:\d{2}$/.test(timeStr.trim())) {
                 const parts = timeStr.trim().split(':');
                 let hours = parseInt(parts[0], 10);
                 const minutes = parseInt(parts[1], 10);
                 if (hours >= 0 && hours <= 23 && minutes >=0 && minutes <= 59) {
                    return `${hours.toString().padStart(2, '0')}:${minutes.toString().padStart(2, '0')}`;
                 }
            }

            // Attempt to parse AM/PM or other time formats by creating a Date object
            const tempDate = new Date(`1/1/1970 ${timeStr}`); // Provide a dummy date part
            if (isNaN(tempDate.getTime())) return ''; // Invalid time

            const hours = tempDate.getHours();
            const minutes = tempDate.getMinutes();
            return `${hours.toString().padStart(2, '0')}:${minutes.toString().padStart(2, '0')}`;
        } catch (e) {
            console.error("Error formatting time for input:", timeStr, e);
            return '';
        }
    }

    /**
     * Shows the loading overlay.
     * @return {void}
     */
    function showLoadingOverlay() {
        document.getElementById('loadingOverlay').style.display = 'flex';
    }

    /**
     * Hides the loading overlay.
     * @return {void}
     */
    function hideLoadingOverlay() {
        document.getElementById('loadingOverlay').style.display = 'none';
    }

    function showToast(message, duration = 3000) {
        const toast = document.getElementById('toast');
        toast.textContent = message;
        toast.classList.add('show');
        setTimeout(() => {
            toast.classList.remove('show');
        }, duration);
    }

    /**
     * Closes the edit modal if a click occurs outside of its content area.
     * @param {Event} event - The click event.
     * @listens window#onclick
     */
    window.onclick = function(event) {
        const modal = document.getElementById('editRequestModal');
        if (event.target === modal) {
            closeEditModal();
        }
    }

    /**
     * Updates the statistics display string based on the current list of requests.
     * @param {Array<RequestFull>} requests - The array of currently displayed requests.
     * @return {void}
     */
    function updateStats(requests) {
        const total = requests.length;
        const assigned = requests.filter(r => r.status === 'Assigned').length;
        const pending = requests.filter(r => r.status === 'Pending').length;
        const newRequests = requests.filter(r => r.status === 'New').length;

        document.getElementById('statsDisplay').innerHTML =
            `Total: ${total} | New: ${newRequests} | Pending: ${pending} | Assigned: ${assigned}`;
    }

    /**
     * Shows the loading message and hides other data display elements.
     * @return {void}
     */
    function showLoading() {
        document.getElementById('loadingDiv').style.display = 'block';
        document.getElementById('tableDiv').style.display = 'none';
        document.getElementById('noDataDiv').style.display = 'none';
        document.getElementById('errorDiv').style.display = 'none';
    }

    /**
     * Hides the loading message.
     * @return {void}
     */
    function hideLoading() {
        document.getElementById('loadingDiv').style.display = 'none';
    }

    /**
     * Shows the main data table and hides other messages.
     * @return {void}
     */
    function showTable() {
        document.getElementById('tableDiv').style.display = 'block';
        document.getElementById('noDataDiv').style.display = 'none';
        document.getElementById('errorDiv').style.display = 'none';
    }

    /**
     * Shows the "no data" message and hides other data display elements.
     * @return {void}
     */
    function showNoData() {
        document.getElementById('noDataDiv').style.display = 'block';
        document.getElementById('tableDiv').style.display = 'none';
        document.getElementById('errorDiv').style.display = 'none';
    }

    /**
     * Shows an error message and hides other data display elements.
     * @param {string} message - The error message to display.
     * @return {void}
     */
    function showError(message) {
        document.getElementById('errorDiv').innerHTML = message;
        document.getElementById('errorDiv').style.display = 'block';
        document.getElementById('tableDiv').style.display = 'none';
        document.getElementById('noDataDiv').style.display = 'none';
    }

    /**
     * Exports the currently displayed request data to a CSV file.
     * @return {void}
     */
    function exportToCSV() {
        if (!allRequests || allRequests.length === 0) {
            showToast('No data to export');
            return;
        }

        const headers = ['Request ID', 'Event Date', 'Start Time', 'End Time', 'Requester', 'Type',
                       'Start Location', 'End Location', 'Riders Needed', 'Status', 'Assigned', 'Notes'];

        const csvRows = [headers.join(',')];

        allRequests.forEach(req => {
            const row = [
                req.requestId || '',
                req.eventDate || '',
                req.startTime || '',
                req.endTime || '',
                req.requesterName || '',
                req.requestType || '',
                req.startLocation || '',
                req.endLocation || '',
                req.ridersNeeded || '',
                req.status || '',
                req.ridersAssigned || '',
                `"${(req.notes || '').replace(/"/g, '""')}"` // Escape double quotes in notes
            ];
            csvRows.push(row.join(','));
        });
        
        const csvContent = csvRows.join('\n');
        const blob = new Blob([csvContent], { type: 'text/csv;charset=utf-8;' });
        const url = URL.createObjectURL(blob);

        const a = document.createElement('a');
        a.href = url;
        a.download = `escort_requests_${new Date().toISOString().split('T')[0]}.csv`;
        document.body.appendChild(a);
        a.click();
        document.body.removeChild(a);
        URL.revokeObjectURL(url);
    }




function navigateTo(page, params = {}) {
    const search = new URLSearchParams();
    search.set('page', page);
    Object.keys(params).forEach(key => search.set(key, params[key]));

    let base = window.location.origin + window.location.pathname;
    let url;
    if (typeof google !== 'undefined' && google.script && google.script.run) {
        // When running in Apps Script use the current deployment URL
        url = base + '?' + search.toString();
    } else {
        // Local environments may not support separate HTML pages
        url = base + '?' + search.toString();
    }

    try {
        window.location.href = url;
    } catch (error) {
        try {
            window.top.location.href = url;
        } catch (topError) {
            window.open(url, '_blank');
        }
    }
}


    function redirectToAssignmentPage() {
        if (currentEditingRequest && currentEditingRequest.requestId) {
            const requestId = currentEditingRequest.requestId;
            console.log('Navigating to assignments page for request:', requestId);
            navigateTo('assignments', { requestId });
        } else {
            showToast('No request selected or request ID is missing. Cannot navigate to assignments.');
            console.error('redirectToAssignmentPage called without a valid currentEditingRequest or requestId.');
        }
    }
</script>
</body>
</html><|MERGE_RESOLUTION|>--- conflicted
+++ resolved
@@ -431,17 +431,12 @@
 <body>
     <header class="header">
         <h1>🏍️ Escort Requests</h1>
-<<<<<<< HEAD
-    </div>
-    <!--NAVIGATION_MENU_PLACEHOLDER-->
-    
-    <div class="controls">
-=======
+
     </header>
 
 <!--NAVIGATION_MENU_PLACEHOLDER-->
 
->>>>>>> e3e969fd
+
         <div class="filter-row">
             <label><strong>Filter:</strong></label>
             <select id="statusFilter">
