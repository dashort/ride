<!DOCTYPE html>
<html lang="en">
<head>
    <meta charset="UTF-8">
    <meta name="viewport" content="width=device-width, initial-scale=1.0">
    <title>Dashboard - Motorcycle Escort Management</title>
    <style>
        * {
            margin: 0;
            padding: 0;
            box-sizing: border-box;
        }

        body {
            font-family: 'Segoe UI', Tahoma, Geneva, Verdana, sans-serif;
            background: linear-gradient(135deg, #667eea 0%, #764ba2 100%);
            min-height: 100vh;
            color: #333;
        }

        .header {
            background: rgba(255, 255, 255, 0.95);
            backdrop-filter: blur(10px);
            padding: 1rem 2rem;
            box-shadow: 0 2px 20px rgba(0, 0, 0, 0.1);
            display: flex;
            justify-content: space-between;
            align-items: center;
        }

        .header h1 {
            color: #2c3e50;
            font-size: 1.8rem;
            font-weight: 600;
        }

        .user-info {
            display: flex;
            align-items: center;
            gap: 0.75rem;
        }

        .user-avatar {
            width: 32px;
            height: 32px;
            border-radius: 50%;
            background: linear-gradient(45deg, #27ae60, #2ecc71);
            display: flex;
            align-items: center;
            justify-content: center;
            color: white;
            font-weight: bold;
            font-size: 1rem;
        }

        .container {
            max-width: 1400px;
            margin: 0 auto;
            padding: 2rem;
        }

        /* Navigation styles now handled directly in this file for proper loading */
        .navigation {
            display: flex !important;
            gap: 1rem !important;
            margin: 1rem auto 2rem auto !important;
            max-width: 1400px !important;
            padding: 0 2rem !important;
            flex-wrap: wrap !important;
            justify-content: center !important;
            position: relative !important;
            z-index: 10 !important;
        }

        .nav-button {
            padding: 0.75rem 1.5rem !important;
            background: rgba(255, 255, 255, 0.9) !important;
            border: none !important;
            border-radius: 25px !important;
            color: #2c3e50 !important;
            text-decoration: none !important;
            font-weight: 600 !important;
            transition: all 0.3s ease !important;
            cursor: pointer !important;
            display: inline-flex !important;
            align-items: center !important;
            justify-content: center !important;
        }

        .nav-button:hover, .nav-button.active {
            background: #3498db !important;
            color: white !important;
            transform: translateY(-2px) !important;
            box-shadow: 0 4px 15px rgba(52, 152, 219, 0.3) !important;
        }

        .dashboard-grid {
            display: grid;
            grid-template-columns: repeat(auto-fit, minmax(300px, 1fr));
            gap: 2rem;
            margin-bottom: 2rem;
        }

        .card {
            background: rgba(255, 255, 255, 0.95);
            border-radius: 15px;
            padding: 2rem;
            box-shadow: 0 8px 32px rgba(0, 0, 0, 0.1);
            backdrop-filter: blur(10px);
            border: 1px solid rgba(255, 255, 255, 0.2);
            transition: transform 0.3s ease, box-shadow 0.3s ease;
        }

        .card:hover {
            transform: translateY(-5px);
            box-shadow: 0 12px 40px rgba(0, 0, 0, 0.15);
        }

        .card h3 {
            color: #2c3e50;
            margin-bottom: 1rem;
            font-size: 1.3rem;
            display: flex;
            align-items: center;
            gap: 0.5rem;
        }

        .stats-grid {
            display: grid;
            grid-template-columns: repeat(2, 1fr);
            gap: 1rem;
        }

        .stat-item {
            text-align: center;
            padding: 1rem;
            background: rgba(52, 152, 219, 0.1);
            border-radius: 10px;
            border: 1px solid rgba(52, 152, 219, 0.2);
        }

        .stat-number {
            font-size: 2rem;
            font-weight: bold;
            color: #3498db;
            display: block;
        }

        .stat-label {
            font-size: 0.9rem;
            color: #7f8c8d;
            margin-top: 0.5rem;
        }

        .request-list, .assignments-list {
            max-height: 400px;
            overflow-y: auto;
        }

        .request-item, .assignment-item {
            padding: 1rem;
            border-bottom: 1px solid #ecf0f1;
            transition: background-color 0.2s ease;
        }

        .request-item:hover, .assignment-item:hover {
            background-color: rgba(52, 152, 219, 0.05);
        }

        .request-item:last-child, .assignment-item:last-child {
            border-bottom: none;
        }

        .request-item {
            display: flex;
            justify-content: space-between;
            align-items: center;
        }

        .request-info h4 {
            color: #2c3e50;
            margin-bottom: 0.25rem;
        }

        .request-meta {
            font-size: 0.9rem;
            color: #7f8c8d;
        }

        .status-badge {
            padding: 0.25rem 0.75rem;
            border-radius: 20px;
            font-size: 0.8rem;
            font-weight: 600;
            text-transform: uppercase;
        }

        .status-new { background: #fff3cd; color: #856404; }
        .status-pending { background: #d4edda; color: #155724; }
        .status-assigned { background: #cce5ff; color: #004085; }
        .status-unassigned { background: #ffeaa7; color: #b45f06; }
        .status-completed { background: #d1ecf1; color: #0c5460; }

        .assignment-item {
            border-left: 4px solid #3498db;
            background: rgba(52, 152, 219, 0.05);
            margin-bottom: 0.5rem;
            border-radius: 0 8px 8px 0;
        }

        .assignment-time {
            font-weight: bold;
            color: #2c3e50;
        }

        .assignment-details {
            font-size: 0.9rem;
            color: #7f8c8d;
            margin-top: 0.25rem;
        }

        .quick-actions {
            display: flex;
            gap: 1rem;
            flex-wrap: wrap;
        }

        .action-button {
            padding: 0.75rem 1.5rem;
            background: linear-gradient(45deg, #3498db, #2980b9);
            color: white;
            border: none;
            border-radius: 25px;
            font-weight: 600;
            cursor: pointer;
            transition: all 0.3s ease;
            text-decoration: none;
            display: inline-flex;
            align-items: center;
            gap: 0.5rem;
        }

        .action-button:hover {
            transform: translateY(-2px);
            box-shadow: 0 6px 20px rgba(52, 152, 219, 0.4);
        }

        .loading {
            text-align: center;
            padding: 2rem;
            color: #7f8c8d;
        }

        .empty-message {
            text-align: center;
            padding: 2rem;
            color: #7f8c8d;
            font-style: italic;
        }

        @media (max-width: 768px) {
            .container {
                padding: 1rem;
            }

            .dashboard-grid {
                grid-template-columns: 1fr;
                gap: 1rem;
            }

            .header {
                padding: 1rem;
            }

            .header h1 {
                font-size: 1.4rem;
            }

    .navigation {
        flex-direction: column !important;
        align-items: center !important;
        padding: 0 1rem !important;
        margin: 1rem auto 1rem auto !important;
    }
    
    .nav-button {
        width: 100% !important;
        max-width: 300px !important;
        text-align: center !important;
    }

            .quick-actions {
                justify-content: center;
            }
        }
        /* Navigation styles for dashboard */
.navigation {
    display: flex !important;
    gap: 1rem !important;
    margin: 1rem auto 2rem auto !important;
    max-width: 1400px !important;
    padding: 0 2rem !important;
    flex-wrap: wrap !important;
    justify-content: center !important;
    position: relative !important;
    z-index: 10 !important;
}

.nav-button {
    padding: 0.75rem 1.5rem !important;
    background: rgba(255, 255, 255, 0.9) !important;
    border: none !important;
    border-radius: 25px !important;
    color: #2c3e50 !important;
    text-decoration: none !important;
    font-weight: 600 !important;
    transition: all 0.3s ease !important;
    cursor: pointer !important;
    display: inline-flex !important;
    align-items: center !important;
    justify-content: center !important;
}

.nav-button:hover, .nav-button.active {
    background: #3498db !important;
    color: white !important;
    transform: translateY(-2px) !important;
    box-shadow: 0 4px 15px rgba(52, 152, 219, 0.3) !important;
}
    </style>
</head>
<body>
    <header class="header">
        <h1>🏍️ Motorcycle Escort Management</h1>
        
        <div class="user-info">
            <div class="user-avatar" id="userAvatar">?</div>
            <div>
                <div id="userName">Loading...</div>
                <div id="userRole">User</div>
            </div>
        </div>
    </header>

    <div class="container">
        <!--NAVIGATION_MENU_PLACEHOLDER-->

        <div class="dashboard-grid">
            <!-- Statistics Card -->
            <div class="card">
                <h3>📊 System Overview</h3>
                <div class="stats-grid">
                    <div class="stat-item" style="cursor:pointer" onclick="goToRiders('Active')">
                        <span class="stat-number" id="activeRiders">-</span>
                        <div class="stat-label">Active Riders</div>
                    </div>
                    <div class="stat-item" style="cursor:pointer" onclick="goToRequests('Pending')">
                        <span class="stat-number" id="pendingRequests">-</span>
                        <div class="stat-label">Pending Requests</div>
                    </div>
                    <div class="stat-item" style="cursor:pointer" onclick="goToAssignments('today')">
                        <span class="stat-number" id="todayAssignments">-</span>
                        <div class="stat-label">Today's Assignments</div>
                    </div>
                    <div class="stat-item" style="cursor:pointer" onclick="goToAssignments('week')">
                        <span class="stat-number" id="weekAssignments">-</span>
                        <div class="stat-label">This Week</div>
                    </div>
                </div>
            </div>

            <!-- Recent Requests -->
            <div class="card">
                <h3>📋 Recent Requests</h3>
                <div class="request-list" id="recentRequestsList">
                    <div class="loading">Loading recent requests...</div>
                </div>
            </div>

            <!-- Upcoming Assignments -->
            <div class="card">
                <h3>🏍️ Upcoming Assignments</h3>
                <div class="assignments-list" id="upcomingAssignmentsList">
                    <div class="loading">Loading assignments...</div>
                </div>
            </div>

            <!-- Quick Actions -->
            <div class="card">
                <h3>⚡ Quick Actions</h3>
                <div class="quick-actions">
                    <button class="action-button" onclick="createNewRequest()" id="newRequestBtn">
                        ➕ New Request
                    </button>
                    <button class="action-button" onclick="openAssignments()" id="assignRidersBtn">
                        🏍️ Assign Riders
                    </button>
                    <button class="action-button" onclick="sendBulkNotifications()" id="notificationsBtn">
                        📱 Send Notifications
                    </button>
                    <button class="action-button" onclick="refreshDashboard()">
                        🔄 Refresh
                    </button>
                </div>
            </div>
        </div>
    </div>

<script>
    // [Previous JavaScript code remains the same - not changed for brevity]
    let app = {
        user: null,
        isOnline: navigator.onLine,
        loadingTimeout: 15000
    };

    document.addEventListener('DOMContentLoaded', () => {
        console.log('🚀 Dashboard loading...');
        
        setTimeout(() => {
            if (document.getElementById('activeRiders').textContent === '-') {
                console.log('⚠️ Loading timeout - setting fallback values');
                setFallbackValues();
            }
        }, app.loadingTimeout);
        
        initializeDashboard();
    });

    function initializeDashboard() {
        console.log('🔄 Initializing dashboard with consolidated data call...');
        if (typeof google !== 'undefined' && google.script && google.script.run) {
            google.script.run
                .withSuccessHandler(handleDashboardDataSuccess)
                .withFailureHandler(handleDashboardDataFailure)
                .getPageDataForDashboard();
        } else {
            console.log('⚠️ Google Apps Script not available, using fallback data for dashboard.');
            handleDashboardDataFailure({ message: "Google Apps Script not available." });
        }
    }

    function handleDashboardDataSuccess(data) {
        if (data && data.success) {
            console.log('✅ Dashboard data loaded successfully:', data);
            handleUserDataSafely(data.user);
            updateStats(data.stats);
            updateRecentRequests(data.recentRequests);
            updateUpcomingAssignments(data.upcomingAssignments);
        } else {
            console.error('❌ Failed to load dashboard data or success flag false:', data ? data.error : 'No data returned');
            handleDashboardDataFailure(data || { message: "Received success:false or no data." });
        }
    }

    function handleDashboardDataFailure(error) {
        console.error('❌ Error loading dashboard data:', error.message || error);
        const fallbackUser = (error && error.user) ? error.user : {
            name: 'System User',
            email: 'user@system.com',
            roles: ['admin'],
            permissions: ['view', 'create_request', 'assign_riders', 'send_notifications', 'view_reports']
        };
        handleUserDataSafely(fallbackUser);
        setFallbackValues();
    }

    function handleUserDataSafely(user) {
        console.log('👤 Handling user data:', user);
        app.user = user;
        
        setTimeout(() => {
            updateUserInfoSafely(user);
            updatePermissionBasedUI(user);
        }, 100);
    }

    function updateUserInfoSafely(user) {
        try {
            const safeUpdate = (id, value, property = 'textContent') => {
                try {
                    const element = document.getElementById(id);
                    if (element && element[property] !== undefined) {
                        element[property] = value;
                        console.log(`✅ Updated ${id}: ${value}`);
                    } else {
                        console.log(`⚠️ Element ${id} not found or ${property} not available`);
                    }
                } catch (e) {
                    console.log(`❌ Error updating ${id}:`, e.message);
                }
            };

            safeUpdate('userName', user.name || 'User');
            safeUpdate('userRole', (user.roles || ['user']).join(', '));
            safeUpdate('userAvatar', (user.name || 'U').charAt(0).toUpperCase());
        } catch (error) {
            console.log('❌ Error in updateUserInfoSafely:', error);
        }
    }

    function updatePermissionBasedUI(user) {
        try {
            const permissions = user.permissions || [];
            
            const hideIfNoPermission = (elementId, permission) => {
                const element = document.getElementById(elementId);
                if (element && !permissions.includes(permission)) {
                    element.style.display = 'none';
                } else if (element) {
                    element.style.display = '';
                }
            };

            hideIfNoPermission('newRequestBtn', 'create_request');
            hideIfNoPermission('assignRidersBtn', 'assign_riders');
            hideIfNoPermission('notificationsBtn', 'send_notifications');
        } catch (error) {
            console.log('❌ Error in updatePermissionBasedUI:', error);
        }
    }

    function updateStats(stats) {
        console.log('📊 Updating stats display:', stats);
        
        const safeUpdateStat = (id, value) => {
            try {
                const element = document.getElementById(id);
                if (element) {
                    const displayValue = (value !== undefined && value !== null) ? value : 0;
                    element.textContent = displayValue;
                    console.log(`✅ Updated stat ${id}: ${displayValue}`);
                } else {
                    console.log(`⚠️ Stat element ${id} not found`);
                }
            } catch (e) {
                console.log(`❌ Error updating stat ${id}:`, e.message);
            }
        };

        safeUpdateStat('activeRiders', stats.activeRiders);
        safeUpdateStat('pendingRequests', stats.pendingRequests);
        safeUpdateStat('todayAssignments', stats.todayAssignments);
        safeUpdateStat('weekAssignments', stats.weekAssignments);
    }

    function updateRecentRequests(requests) {
        console.log('📋 Updating recent requests:', requests);
        const container = document.getElementById('recentRequestsList');
        
        if (!container) {
            console.error('❌ Recent requests container not found');
            return;
        }
        
        if (!requests || requests.length === 0) {
            container.innerHTML = `
                <div class="empty-message">
                    <p>No recent requests found</p>
                    <p style="font-size: 0.8rem; margin-top: 0.5rem;">New requests will appear here</p>
                </div>
            `;
            return;
        }

        try {
            container.innerHTML = requests.map(request => `
                <div class="request-item">
                    <div class="request-info">
                        <h4>${request.id || 'Unknown'} - ${request.requesterName || 'Unknown Requester'}</h4>
                        <div class="request-meta">
                            ${request.type || 'Unknown Type'} • ${request.eventDate || 'No Date'}
                        </div>
                    </div>
                    <span class="status-badge status-${(request.status || 'new').toLowerCase().replace(' ', '-')}">
                        ${request.status || 'New'}
                    </span>
                </div>
            `).join('');
            
            console.log('✅ Recent requests updated successfully');
        } catch (error) {
            console.error('❌ Error updating recent requests HTML:', error);
            container.innerHTML = '<div class="empty-message"><p>Error loading recent requests</p></div>';
        }
    }

    function updateUpcomingAssignments(assignments) {
        console.log('🏍️ Updating upcoming assignments:', assignments);
        const container = document.getElementById('upcomingAssignmentsList');
        
        if (!container) {
            console.error('❌ Upcoming assignments container not found');
            return;
        }
        
        let assignmentsArray = [];
        if (Array.isArray(assignments)) {
            assignmentsArray = assignments;
        } else if (assignments && assignments.assignments && Array.isArray(assignments.assignments)) {
            assignmentsArray = assignments.assignments;
        } else if (assignments && typeof assignments === 'object' && assignments.length !== undefined) {
            assignmentsArray = Array.from(assignments);
        }
        
        console.log('📊 Processing', assignmentsArray.length, 'assignments');
        
        if (assignmentsArray.length === 0) {
            container.innerHTML = `
                <div class="empty-message">
                    <p>No upcoming assignments</p>
                    <p style="font-size: 0.8rem; margin-top: 0.5rem;">Scheduled assignments will appear here</p>
                </div>
            `;
            return;
        }

        try {
            container.innerHTML = assignmentsArray.map(assignment => {
                const assignmentId = assignment.assignmentId || assignment.id || 'Unknown';
                const requestId = assignment.requestId || assignment.request_id || 'Unknown';
                const riderName = assignment.riderName || assignment.rider_name || assignment.name || 'Unknown Rider';
                const eventDate = assignment.eventDate || assignment.event_date || 'No Date';
                const startTime = assignment.startTime || assignment.start_time || 'No Time';
                const startLocation = assignment.startLocation || assignment.start_location || assignment.location || 'Location TBD';
                
                return `
                    <div class="assignment-item">
                        <div class="assignment-time">
                            ${eventDate} at ${startTime}
                        </div>
                        <div class="assignment-details">
                            ${requestId} • ${riderName}<br>
                            📍 ${startLocation}
                        </div>
                    </div>
                `;
            }).join('');
            
            console.log('✅ Upcoming assignments updated successfully');
        } catch (error) {
            console.error('❌ Error updating assignments HTML:', error);
            container.innerHTML = '<div class="empty-message"><p>Error loading assignments</p></div>';
        }
    }

    function setFallbackValues() {
        console.log('⚠️ Setting fallback values due to loading timeout or errors');
        
        updateStats({
            activeRiders: 0,
            pendingRequests: 0,
            todayAssignments: 0,
            weekAssignments: 0
        });
        
        updateRecentRequests([]);
        updateUpcomingAssignments([]);
        
        showMessage('Some dashboard data may not be current. Please try refreshing.', 'warning');
    }

    function navigateTo(page, params = {}) {
        const search = new URLSearchParams(params);
        let url;

        if (typeof google !== 'undefined' && google.script && google.script.run) {
            const base = window.location.href.split('?')[0];
            search.set('page', page);
            url = base + '?' + search.toString();
        } else {
            // Fallback for local testing without Apps Script environment
            url = page + '.html?' + search.toString();
        }

<<<<<<< HEAD
        try {
            // Attempt normal navigation first
            window.location.href = url;
        } catch (error) {
            // If we're in a restricted iframe, try to break out
            try {
                window.top.location.href = url;
            } catch (topError) {
                // Final fallback opens a new tab/window
                window.open(url, '_blank');
=======
        const isInIframe = window !== window.top;

        if (isInIframe) {
            try {
                window.top.location.href = url;
            } catch (error) {
                try {
                    window.parent.location.href = url;
                } catch (parentError) {
                    window.open(url, '_blank');
                }
            }
        } else {
            try {
                window.location.href = url;
                setTimeout(() => {
                    if (window.location.href !== url) {
                        window.location.replace(url);
                    }
                }, 500);
            } catch (error) {
                window.open(url, '_self');
>>>>>>> 3f4ec611
            }
        }
    }

    function createNewRequest() {
        if (confirm('Navigate to Requests page to create a new request?')) {
            navigateTo('requests', { action: 'create' });
        }
    }

    function openAssignments() {
        navigateTo('assignments');
    }

    function goToRiders(status) {
        navigateTo('riders', { status: status });
    }

    function goToRequests(status) {
        navigateTo('requests', { status: status });
    }

    function goToAssignments(range) {
        navigateTo('assignments', { date: range });
    }


    function sendBulkNotifications() {
        if (confirm('This will send notifications to all pending assignments. Continue?')) {
            showMessage('Notification feature will be available soon!', 'info');
        }
    }

    function refreshDashboard() {
        showMessage('Refreshing dashboard...', 'info');
        
        document.getElementById('activeRiders').textContent = '-';
        document.getElementById('pendingRequests').textContent = '-';
        document.getElementById('todayAssignments').textContent = '-';
        document.getElementById('weekAssignments').textContent = '-';
        
        document.getElementById('recentRequestsList').innerHTML = '<div class="loading">Loading recent requests...</div>';
        document.getElementById('upcomingAssignmentsList').innerHTML = '<div class="loading">Loading assignments...</div>';
        
        initializeDashboard();
        
        setTimeout(() => {
            showMessage('Dashboard refreshed!', 'success');
        }, 2000);
    }

    function showMessage(message, type = 'info') {
        const colors = {
            success: '#27ae60',
            error: '#e74c3c',
            info: '#3498db',
            warning: '#f39c12'
        };

        const messageDiv = document.createElement('div');
        messageDiv.style.position = 'fixed';
        messageDiv.style.top = '20px';
        messageDiv.style.right = '20px';
        messageDiv.style.background = colors[type] || colors.info;
        messageDiv.style.color = 'white';
        messageDiv.style.padding = '1rem';
        messageDiv.style.borderRadius = '5px';
        messageDiv.style.zIndex = '9999';
        messageDiv.style.maxWidth = '300px';
        messageDiv.textContent = message;
        
        document.body.appendChild(messageDiv);
        
        setTimeout(() => {
            messageDiv.remove();
        }, 3000);
    }

    window.addEventListener('online', () => {
        app.isOnline = true;
        showMessage('Connection restored', 'success');
        refreshDashboard();
    });

    window.addEventListener('offline', () => {
        app.isOnline = false;
        showMessage('Connection lost - some features may not work', 'warning');
    });

    if (window.location.search.includes('debug=true')) {
        window.app = app;
        console.log('🐛 Debug mode enabled. Access app state via window.app');
        
        setTimeout(() => {
            const debugBtn = document.createElement('button');
            debugBtn.textContent = '🐛 Debug Dashboard';
            debugBtn.style.position = 'fixed';
            debugBtn.style.bottom = '20px';
            debugBtn.style.right = '20px';
            debugBtn.style.zIndex = '9999';
            debugBtn.onclick = () => {
                console.log('=== DEBUG INFO ===');
                console.log('App state:', app);
                console.log('User:', app.user);
                console.log('Online:', app.isOnline);
                
                if (typeof google !== 'undefined' && google.script && google.script.run) {
                    google.script.run
                        .withSuccessHandler(result => console.log('Server test success:', result))
                        .withFailureHandler(error => console.log('Server test failed:', error))
                        .getCurrentUser();
                }
            };
            document.body.appendChild(debugBtn);
        }, 1000);
    }
</script>
</body>
</html><|MERGE_RESOLUTION|>--- conflicted
+++ resolved
@@ -276,57 +276,57 @@
                 font-size: 1.4rem;
             }
 
-    .navigation {
-        flex-direction: column !important;
-        align-items: center !important;
-        padding: 0 1rem !important;
-        margin: 1rem auto 1rem auto !important;
-    }
+            .navigation {
+                flex-direction: column !important;
+                align-items: center !important;
+                padding: 0 1rem !important;
+                margin: 1rem auto 1rem auto !important;
+            }
     
-    .nav-button {
-        width: 100% !important;
-        max-width: 300px !important;
-        text-align: center !important;
-    }
+            .nav-button {
+                width: 100% !important;
+                max-width: 300px !important;
+                text-align: center !important;
+            }
 
             .quick-actions {
                 justify-content: center;
             }
         }
         /* Navigation styles for dashboard */
-.navigation {
-    display: flex !important;
-    gap: 1rem !important;
-    margin: 1rem auto 2rem auto !important;
-    max-width: 1400px !important;
-    padding: 0 2rem !important;
-    flex-wrap: wrap !important;
-    justify-content: center !important;
-    position: relative !important;
-    z-index: 10 !important;
-}
-
-.nav-button {
-    padding: 0.75rem 1.5rem !important;
-    background: rgba(255, 255, 255, 0.9) !important;
-    border: none !important;
-    border-radius: 25px !important;
-    color: #2c3e50 !important;
-    text-decoration: none !important;
-    font-weight: 600 !important;
-    transition: all 0.3s ease !important;
-    cursor: pointer !important;
-    display: inline-flex !important;
-    align-items: center !important;
-    justify-content: center !important;
-}
-
-.nav-button:hover, .nav-button.active {
-    background: #3498db !important;
-    color: white !important;
-    transform: translateY(-2px) !important;
-    box-shadow: 0 4px 15px rgba(52, 152, 219, 0.3) !important;
-}
+        .navigation {
+            display: flex !important;
+            gap: 1rem !important;
+            margin: 1rem auto 2rem auto !important;
+            max-width: 1400px !important;
+            padding: 0 2rem !important;
+            flex-wrap: wrap !important;
+            justify-content: center !important;
+            position: relative !important;
+            z-index: 10 !important;
+        }
+
+        .nav-button {
+            padding: 0.75rem 1.5rem !important;
+            background: rgba(255, 255, 255, 0.9) !important;
+            border: none !important;
+            border-radius: 25px !important;
+            color: #2c3e50 !important;
+            text-decoration: none !important;
+            font-weight: 600 !important;
+            transition: all 0.3s ease !important;
+            cursor: pointer !important;
+            display: inline-flex !important;
+            align-items: center !important;
+            justify-content: center !important;
+        }
+
+        .nav-button:hover, .nav-button.active {
+            background: #3498db !important;
+            color: white !important;
+            transform: translateY(-2px) !important;
+            box-shadow: 0 4px 15px rgba(52, 152, 219, 0.3) !important;
+        }
     </style>
 </head>
 <body>
@@ -673,18 +673,6 @@
             url = page + '.html?' + search.toString();
         }
 
-<<<<<<< HEAD
-        try {
-            // Attempt normal navigation first
-            window.location.href = url;
-        } catch (error) {
-            // If we're in a restricted iframe, try to break out
-            try {
-                window.top.location.href = url;
-            } catch (topError) {
-                // Final fallback opens a new tab/window
-                window.open(url, '_blank');
-=======
         const isInIframe = window !== window.top;
 
         if (isInIframe) {
@@ -707,7 +695,6 @@
                 }, 500);
             } catch (error) {
                 window.open(url, '_self');
->>>>>>> 3f4ec611
             }
         }
     }
@@ -733,7 +720,6 @@
     function goToAssignments(range) {
         navigateTo('assignments', { date: range });
     }
-
 
     function sendBulkNotifications() {
         if (confirm('This will send notifications to all pending assignments. Continue?')) {
