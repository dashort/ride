--- conflicted
+++ resolved
@@ -1006,15 +1006,11 @@
     `Time: ${timeStr}`,
     `Assigned Riders: ${riders}`,
     '',
-<<<<<<< HEAD
-    `First Location: ${startLocation || ''}`,
-    `Dropoff Location: ${secondaryLocation || ''}`,
-    `Second Location: ${endLocation || ''}`,
-=======
+
     `Pickup: ${startLocation || ''}`,
     `Second: ${endLocation || ''}`,
     `Dropoff: ${secondaryLocation || ''}`,
->>>>>>> ac483a20
+
     '',
     `Contact: ${requesterName || ''}${requesterContact ? ' - ' + requesterContact : ''}`,
     escortFee ? `Fee: $${escortFee}` : '',
@@ -1029,15 +1025,11 @@
   const htmlLines = [
     `<p><strong>Escort ${requestId}</strong></p>`,
     `<p>Date: ${dateStr}<br>Time: ${timeStr}<br>Assigned Riders: ${riders}</p>`,
-<<<<<<< HEAD
-    `<p>${startLocation ? 'First Location: ' + startLocation + '<br>' : ''}` +
-      `${secondaryLocation ? 'Dropoff Location: ' + secondaryLocation + '<br>' : ''}` +
-      `${endLocation ? 'Second Location: ' + endLocation : ''}</p>`,
-=======
+
     `<p>${startLocation ? 'Pickup: ' + startLocation + '<br>' : ''}` +
       `${endLocation ? 'Dropoff: ' + endLocation + '<br>' : ''}` +
       `${secondaryLocation ? 'Second: ' + secondaryLocation : ''}</p>`,
->>>>>>> ac483a20
+
     `<p>Contact: ${requesterName || ''}${requesterContact ? ' - ' + requesterContact : ''}<br>` +
       `${escortFee ? 'Fee: $' + escortFee + '<br>' : ''}` +
       `${notes ? 'Notes: ' + notes : ''}</p>`,
@@ -1067,15 +1059,10 @@
   if (details.eventDate) parts.push(`Event Date: ${formatDateForDisplay(details.eventDate)}`);
   if (details.startTime) parts.push(`Start Time: ${formatTimeForDisplay(details.startTime)}`);
   if (details.endTime) parts.push(`End Time: ${formatTimeForDisplay(details.endTime)}`);
-<<<<<<< HEAD
-  if (details.startLocation) parts.push(`Start Location: ${details.startLocation}`);
-  if (details.secondaryLocation) parts.push(`Dropoff Location: ${details.secondaryLocation}`);
-  if (details.endLocation) parts.push(`Second Location: ${details.endLocation}`);
-=======
+
   if (details.startLocation) parts.push(`Pickup: ${details.startLocation}`);
   if (details.endLocation) parts.push(`Dropoff: ${details.endLocation}`);
   if (details.secondaryLocation) parts.push(`Second: ${details.secondaryLocation}`);
->>>>>>> ac483a20
   if (details.ridersNeeded) parts.push(`Riders Needed: ${details.ridersNeeded}`);
   if (details.ridersAssigned) parts.push(`Riders Assigned: ${details.ridersAssigned}`);
   if (details.escortFee) parts.push(`💰 Escort Fee: ${details.escortFee}`);
