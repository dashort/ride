function addEnhancedNotificationDropdowns(dashSheet, startRow, numRows) {
  try {
    if (numRows === 0) return;

    for (let i = 0; i < numRows; i++) {
      const row = startRow + i;
      const requestIdCell = dashSheet.getRange(row, 1);
      const assignedRidersCell = dashSheet.getRange(row, 10);
      const notificationCell = dashSheet.getRange(row, 11);

      const requestId = requestIdCell.getValue();
      const assignedRidersText = assignedRidersCell.getValue();

      // Only create enhanced dropdown for requests with assigned riders
      if (assignedRidersText && String(assignedRidersText).trim().length > 0) {
        const riderList = String(assignedRidersText).split(/[\n,]/) // Supports both newlines and commas
          .map(name => name.trim())
          .filter(name => name.length > 0);

        if (riderList.length > 0) {
          const notificationOptions = [
            'Select action...',
            '── Bulk Actions ──',
            `📱 Send SMS to All (${riderList.length})`,
            `📧 Send Email to All (${riderList.length})`,
            `📨 Send Both to All (${riderList.length})`,
            '── Individual Rider SMS ──',
            ...riderList.map(rider => `📱 SMS → ${rider}`),
            '── Individual Rider Email ──',
            ...riderList.map(rider => `📧 Email → ${rider}`),
            '── Individual Rider Both ──',
            ...riderList.map(rider => `📨 Both → ${rider}`),
            '── Utility Actions ──',
            '✅ Mark All as Notified',
            '📊 Show Notification Status'
          ];
          
          const rule = SpreadsheetApp.newDataValidation()
            .requireValueInList(notificationOptions)
            .setAllowInvalid(false)
            .setHelpText(`Notification options for ${requestId} (${riderList.length} riders)`)
            .build();
          
          notificationCell.setDataValidation(rule);
          notificationCell.setValue('Select action...');
        }
      } else {
        // Simple dropdown for requests with no assigned riders
        const basicOptions = ['Select action...', 'No riders assigned'];
        
        const rule = SpreadsheetApp.newDataValidation()
          .requireValueInList(basicOptions)
          .setAllowInvalid(false)
          .setHelpText('No riders assigned to this request')
          .build();
        
        notificationCell.setDataValidation(rule);
        notificationCell.setValue('Select action...');
      }
    }
    logActivity(`Enhanced notification dropdowns created for ${numRows} dashboard rows`);
  } catch (error) {
    logError('Error adding enhanced notification dropdowns', error);
  }
}

/**
 * Handles notification actions triggered from the dashboard.
 * @param {GoogleAppsScript.Events.SheetsOnEdit} e The onEdit event object.
 * @param {GoogleAppsScript.Spreadsheet.Sheet} dashSheet The dashboard sheet.
 * @param {number} row The row number where the edit occurred.
 */
function handleEnhancedNotificationAction(e, dashSheet, row) {
  try {
    const selectedAction = e.range.getValue();
    console.log(`handleEnhancedNotificationAction: Action "${selectedAction}" selected at row ${row}`);
    
    if (!selectedAction || selectedAction === 'Select action...' || selectedAction.startsWith('──')) {
      return;
    }
    
    const requestId = dashSheet.getRange(row, 1).getValue();
    if (!requestId) {
      SpreadsheetApp.getUi().alert('Error: Could not find Request ID for this row');
      return;
    }
    
    e.range.setValue('Select action...'); // Reset dropdown
    
    if (selectedAction.includes('Send SMS to All')) {
      sendNotificationsToRequest(requestId, 'SMS');
    } else if (selectedAction.includes('Send Email to All')) {
      sendNotificationsToRequest(requestId, 'Email');
    } else if (selectedAction.includes('Send Both to All')) {
      sendNotificationsToRequest(requestId, 'Both');
    } else if (selectedAction.includes('SMS →')) {
      const riderName = selectedAction.split('→')[1].trim();
      sendIndividualNotification(requestId, riderName, 'SMS');
    } else if (selectedAction.includes('Email →')) {
      const riderName = selectedAction.split('→')[1].trim();
      sendIndividualNotification(requestId, riderName, 'Email');
    } else if (selectedAction.includes('Both →')) {
      const riderName = selectedAction.split('→')[1].trim();
      sendIndividualNotification(requestId, riderName, 'Both');
    } else if (selectedAction.includes('Mark All as Notified')) {
      markRequestAsNotified(requestId);
    } else if (selectedAction.includes('Show Notification Status')) {
      showNotificationStatus(requestId);
    } else {
      console.log(`Unknown notification action: ${selectedAction}`);
    }
    
  } catch (error) {
    logError('Error handling enhanced notification action', error);
    SpreadsheetApp.getUi().alert('Error processing notification: ' + error.message);
  }
}


/**
 * Send notification to a specific rider for a specific request.
 * @param {string} requestId The ID of the request.
 * @param {string} riderName The name of the rider.
 * @param {string} type The type of notification ('SMS', 'Email', or 'Both').
 */
function sendIndividualNotification(requestId, riderName, type) {
  try {
    console.log(`Sending ${type} to ${riderName} for request ${requestId}`);
    
    const assignments = getAssignmentsForRequest(requestId);
    const assignmentsData = getAssignmentsData();
    
    const targetAssignment = assignments.find(assignment => {
      const assignmentRiderName = getColumnValue(assignment, assignmentsData.columnMap, CONFIG.columns.assignments.riderName);
      return String(assignmentRiderName || '').trim() === String(riderName || '').trim();
    });
    
    if (!targetAssignment) {
      SpreadsheetApp.getUi().alert(`No assignment found for rider "${riderName}" on request ${requestId}`);
      return;
    }
    
    const assignmentId = getColumnValue(targetAssignment, assignmentsData.columnMap, CONFIG.columns.assignments.id);
    
    const results = { success: 0, failed: 0, errors: [] };
    
    try {
      if (type === 'SMS' || type === 'Both') {
        const smsResult = sendAssignmentNotification(assignmentId, 'SMS');
        if (smsResult.success) { results.success++; } else { results.failed++; results.errors.push(`SMS: ${smsResult.message}`); }
      }
      if (type === 'Email' || type === 'Both') {
        const emailResult = sendAssignmentNotification(assignmentId, 'Email');
        if (emailResult.success) { results.success++; } else { results.failed++; results.errors.push(`Email: ${emailResult.message}`); }
      }
    } catch (error) { results.failed++; results.errors.push(error.message); }
    
    let message = `${type} notification to ${riderName}:\n\n`;
    if (results.success > 0) { message += `✅ Successfully sent!\n`; }
    if (results.failed > 0) { message += `❌ Failed: ${results.errors.join(', ')}\n`; }
    
    SpreadsheetApp.getUi().alert('Individual Notification Result', message, SpreadsheetApp.getUi().ButtonSet.OK);
    logActivity(`Sent ${type} to ${riderName} for ${requestId}: ${results.success > 0 ? 'success' : 'failed'}`);
    
  } catch (error) {
    logError(`Error sending individual notification to ${riderName}`, error);
    SpreadsheetApp.getUi().alert('Error: ' + error.message);
  }
}

/**
 * Displays the notification status for all assignments related to a request.
 * @param {string} requestId The ID of the request.
 */
function showNotificationStatus(requestId) {
  try {
    console.log(`Showing notification status for ${requestId}`);
    
    const assignments = getAssignmentsForRequest(requestId);
    const assignmentsData = getAssignmentsData();
    
    if (assignments.length === 0) {
      SpreadsheetApp.getUi().alert('No assignments found for this request');
      return;
    }
    
    let statusReport = `Notification Status for ${requestId}:\n\n`;
    
    assignments.forEach(assignment => {
      const riderName = getColumnValue(assignment, assignmentsData.columnMap, CONFIG.columns.assignments.riderName);
      const notifiedValue = getColumnValue(assignment, assignmentsData.columnMap, CONFIG.columns.assignments.notified);
      const smsSentValue = getColumnValue(assignment, assignmentsData.columnMap, CONFIG.columns.assignments.smsSent);
      const emailSentValue = getColumnValue(assignment, assignmentsData.columnMap, CONFIG.columns.assignments.emailSent);
      
      const notified = notifiedValue instanceof Date ? notifiedValue : null;
      const smsSent = smsSentValue instanceof Date ? smsSentValue : null;
      const emailSent = emailSentValue instanceof Date ? emailSentValue : null;

      statusReport += `📍 ${riderName}:\n`;
      statusReport += `  📱 SMS: ${smsSent ? '✅ Sent ' + formatDateTimeForDisplay(smsSent) : '❌ Not sent'}\n`;
      statusReport += `  📧 Email: ${emailSent ? '✅ Sent ' + formatDateTimeForDisplay(emailSent) : '❌ Not sent'}\n`;
      statusReport += `  🔔 Notified: ${notified ? '✅ ' + formatDateTimeForDisplay(notified) : '❌ No'}\n\n`;
    });
    
    SpreadsheetApp.getUi().alert('Notification Status', statusReport, SpreadsheetApp.getUi().ButtonSet.OK);
    
  } catch (error) {
    logError(`Error showing notification status for ${requestId}`, error);
    SpreadsheetApp.getUi().alert('Error: ' + error.message);
  }
}


/**
 * Send notifications to all assigned riders for a request (either SMS, Email, or Both).
 * @param {string} requestId The ID of the request.
 * @param {string} notificationType The type of notification ('SMS', 'Email', or 'Both').
 */
function sendNotificationsToRequest(requestId, notificationType) {
  try {
    console.log(`sendNotificationsToRequest: Sending ${notificationType} for request ${requestId}`);
    
    const assignments = getAssignmentsForRequest(requestId);
    
    if (assignments.length === 0) {
      SpreadsheetApp.getUi().alert('No assigned riders found for this request');
      return;
    }
    
    const assignmentsData = getAssignmentsData();
    const results = { successful: 0, failed: 0, errors: [] };
    
    for (const assignment of assignments) {
      const assignmentId = getColumnValue(assignment, assignmentsData.columnMap, CONFIG.columns.assignments.id);
      const riderName = getColumnValue(assignment, assignmentsData.columnMap, CONFIG.columns.assignments.riderName);
      
      console.log(`Sending ${notificationType} to ${riderName} (${assignmentId})`);
      
      try {
        if (notificationType === 'SMS' || notificationType === 'Both') {
          const smsResult = sendAssignmentNotification(assignmentId, 'SMS');
          if (smsResult.success) { results.successful++; } else { results.failed++; results.errors.push(`SMS to ${riderName}: ${smsResult.message}`); }
        }
        if (notificationType === 'Email' || notificationType === 'Both') {
          const emailResult = sendAssignmentNotification(assignmentId, 'Email');
          if (emailResult.success) { results.successful++; } else { results.failed++; results.errors.push(`Email to ${riderName}: ${emailResult.message}`); }
        }
      } catch (error) { results.failed++; results.errors.push(`${riderName}: ${error.message}`); }
    }
    
    let message = `Notification Results for ${requestId}:\n\n`;
    message += `✅ Successful: ${results.successful}\n`;
    message += `❌ Failed: ${results.failed}\n`;
    if (results.errors.length > 0) { message += `\nErrors:\n${results.errors.slice(0, 5).join('\n')}`; }
    
    SpreadsheetApp.getUi().alert('Notification Results', message, SpreadsheetApp.getUi().ButtonSet.OK);
    logActivity(`Sent ${notificationType} notifications for ${requestId}: ${results.successful} success, ${results.failed} failed`);
    
  } catch (error) {
    logError(`Error sending notifications for request ${requestId}`, error);
    SpreadsheetApp.getUi().alert('Error sending notifications: ' + error.message);
  }
}

/**
 * Mark all assignments for a request as notified.
 * @param {string} requestId The ID of the request to mark as notified.
 */
function markRequestAsNotified(requestId) {
  try {
    console.log(`markRequestAsNotified: Marking ${requestId} as notified`);
    
    const assignments = getAssignmentsForRequest(requestId);
    const assignmentsData = getAssignmentsData();
    const sheet = assignmentsData.sheet;
    
    let markedCount = 0;
    
    for (let i = 0; i < assignmentsData.data.length; i++) {
      const row = assignmentsData.data[i];
      const rowRequestId = getColumnValue(row, assignmentsData.columnMap, CONFIG.columns.assignments.requestId);
      
      if (String(rowRequestId || '').trim().toLowerCase() === String(requestId || '').trim().toLowerCase()) {
        const sheetRowIndex = i + 2;
        const notifiedColIndex = assignmentsData.columnMap[CONFIG.columns.assignments.notified];
        
        if (notifiedColIndex !== undefined) {
          sheet.getRange(sheetRowIndex, notifiedColIndex + 1).setValue(new Date());
          markedCount++;
        }
      }
    }
    
    if (markedCount > 0) {
      SpreadsheetApp.getUi().alert(`✅ Marked ${markedCount} assignment(s) as notified for ${requestId}`);
      logActivity(`Marked ${markedCount} assignments as notified for ${requestId}`);
    } else {
      SpreadsheetApp.getUi().alert('No assignments found to mark as notified');
    }
    
  } catch (error) {
    logError(`Error marking request ${requestId} as notified`, error);
    SpreadsheetApp.getUi().alert('Error marking as notified: ' + error.message);
  }
}


// Replace the sendAssignmentNotification function in your Notifications.js file
// This ensures the message formatting gets the request ID properly

/**
 * Send notification for a specific assignment with enhanced message content.
 * @param {string} assignmentId - The assignment ID.
 * @param {string} type - 'SMS', 'Email', or 'Both'.
 * @return {Object} Result object indicating success/failure.
 */
function sendAssignmentNotification(assignmentId, type) {
  console.log(`📱 Sending ${type} notification for assignment ${assignmentId}`);
  
  try {
    const assignmentsData = getAssignmentsData();
    if (!assignmentsData || assignmentsData.data.length === 0) {
      return { success: false, message: 'No assignments data available' };
    }
    
    const assignmentsHeaders = assignmentsData.headers;
    const assignmentsRows = assignmentsData.data;
    
    const assgnIdIdx = assignmentsHeaders.indexOf('Assignment ID');
    const reqIdIdx = assignmentsHeaders.indexOf('Request ID');
    const riderNameColIdx = assignmentsHeaders.indexOf('Rider Name');
    const eventDateColIdx = assignmentsHeaders.indexOf('Event Date');
    const startTimeColIdx = assignmentsHeaders.indexOf('Start Time');
    const startLocationColIdx = assignmentsHeaders.indexOf('Start Location');
    const endLocationColIdx = assignmentsHeaders.indexOf('End Location');
    const smsColIdx = assignmentsHeaders.indexOf('SMS Sent');
    const emailColIdx = assignmentsHeaders.indexOf('Email Sent');
    const notifiedColIdx = assignmentsHeaders.indexOf('Notified');
    
    let assignmentRow = null;
    let assignmentRowIndex = -1;
    
    if (assgnIdIdx >= 0) {
      assignmentRowIndex = assignmentsRows.findIndex(row => row[assgnIdIdx] === assignmentId);
      if (assignmentRowIndex >= 0) {
        assignmentRow = assignmentsRows[assignmentRowIndex];
      }
    }
    
    if (!assignmentRow) {
      return { success: false, message: `Assignment ${assignmentId} not found` };
    }
    
    const riderName = getColumnValue(assignmentRow, assignmentsData.columnMap, CONFIG.columns.assignments.riderName);
    const requestId = getColumnValue(assignmentRow, assignmentsData.columnMap, CONFIG.columns.assignments.requestId);
    const eventDate = getColumnValue(assignmentRow, assignmentsData.columnMap, CONFIG.columns.assignments.eventDate);
    const startTime = getColumnValue(assignmentRow, assignmentsData.columnMap, CONFIG.columns.assignments.startTime);
    const startLocation = getColumnValue(assignmentRow, assignmentsData.columnMap, CONFIG.columns.assignments.startLocation);
    const endLocation = getColumnValue(assignmentRow, assignmentsData.columnMap, CONFIG.columns.assignments.endLocation);
    
    if (!riderName) {
      return { success: false, message: 'No rider name found for assignment' };
    }
    
    const ridersData = getRidersData();
    if (!ridersData || ridersData.data.length === 0) {
      return { success: false, message: 'Riders data not available' };
    }
    
    const riderFullNameIdx = ridersData.columnMap[CONFIG.columns.riders.name];
    const riderPhoneIdx = ridersData.columnMap[CONFIG.columns.riders.phone];
    const riderEmailIdx = ridersData.columnMap[CONFIG.columns.riders.email];
    const riderCarrierIdx = ridersData.columnMap[CONFIG.columns.riders.carrier];
    
    let riderInfo = null;
    if (riderFullNameIdx !== undefined) {
      riderInfo = ridersData.data.find(row => row[riderFullNameIdx] === riderName);
    }
    
    if (!riderInfo) {
      return { success: false, message: `Rider ${riderName} not found in riders database` };
    }
    
    const riderPhone = riderInfo[riderPhoneIdx];
    const riderEmail = riderInfo[riderEmailIdx];
    const riderCarrier = riderInfo[riderCarrierIdx];
    
    if (!riderPhone && !riderEmail) {
      return { success: false, message: `No contact information found for rider ${riderName}` };
    }
    
    // Enhanced message formatting with request details
    const smsMessage = formatNotificationMessage({
      assignmentId,
      requestId,
      riderName,
      eventDate,
      startTime,
      startLocation,
      endLocation
    }, true);

<<<<<<< HEAD
    // Build an email-specific message that includes other assigned riders and full request details
    let emailMessage = message;
=======
    // Build an email-specific message (without links) that includes other assigned riders
    let emailMessage = smsMessage;
>>>>>>> 8247e677
    if (type === 'Email' || type === 'Both') {
      emailMessage = formatNotificationMessage({
        assignmentId,
        requestId,
        riderName,
        eventDate,
        startTime,
        startLocation,
        endLocation
      }, false);
      try {
        const relatedAssignments = getAssignmentsForRequest(requestId);
        const otherRiders = relatedAssignments
          .map(row => getColumnValue(row, assignmentsData.columnMap, CONFIG.columns.assignments.riderName))
          .filter(name => name && name !== riderName);
        if (otherRiders.length > 0) {
          emailMessage += `\n\nRiders Assigned: ${otherRiders.concat(riderName).join(', ')}`;
        } else {
          emailMessage += `\n\nRiders Assigned: ${riderName}`;
        }

        const requestDetails = getRequestDetailsForNotification(requestId);
        const formattedDetails = formatRequestDetails(requestDetails);
        if (formattedDetails) {
          emailMessage += `\n\nRequest Details:\n${formattedDetails}`;
        }
      } catch (otherError) {
        console.log(`Could not retrieve other riders for ${requestId}: ${otherError}`);
      }
    }
    
    let smsResult = { success: true };
    let emailResult = { success: true };
    
    if ((type === 'SMS' || type === 'Both') && riderPhone) {
      smsResult = sendSMS(riderPhone, riderCarrier, smsMessage);
    }
    if ((type === 'Email' || type === 'Both') && riderEmail) {
      emailResult = sendEmail(riderEmail, `Assignment ${assignmentId} - ${requestId}`, emailMessage);
    }
    
    try {
      const ss = SpreadsheetApp.getActiveSpreadsheet();
      const assignmentsSheet = ss.getSheetByName('Assignments');
      const actualRowNum = assignmentRowIndex + 2;
      const now = new Date();
      
      // Only set value if column index is valid and communication was successful
      if (smsResult.success && (type === 'SMS' || type === 'Both') && smsColIdx !== undefined) {
        assignmentsSheet.getRange(actualRowNum, smsColIdx + 1).setValue(now);
      }
      if (emailResult.success && (type === 'Email' || type === 'Both') && emailColIdx !== undefined) {
        assignmentsSheet.getRange(actualRowNum, emailColIdx + 1).setValue(now);
      }
      if ((smsResult.success || emailResult.success) && notifiedColIdx !== undefined) {
        assignmentsSheet.getRange(actualRowNum, notifiedColIdx + 1).setValue(now);
      }
      clearDataCache(); // Clear data cache to ensure fresh data for next calls.
    } catch (updateError) {
      logError(`Error updating sheet for assignment ${assignmentId}:`, updateError);
    }
    
    const overallSuccess = smsResult.success && emailResult.success;
    let resultMessage = '';
    if (type === 'Both') { 
      resultMessage = `SMS: ${smsResult.success ? 'Sent' : 'Failed'}, Email: ${emailResult.success ? 'Sent' : 'Failed'}`;
    } else if (type === 'SMS') { 
      resultMessage = smsResult.success ? 'SMS sent successfully' : `SMS failed: ${smsResult.message}`;
    } else if (type === 'Email') { 
      resultMessage = emailResult.success ? 'Email sent successfully' : `Email failed: ${emailResult.message}`;
    }
    
    return { 
      success: overallSuccess, 
      message: resultMessage, 
      smsResult: smsResult, 
      emailResult: emailResult 
    };
    
  } catch (error) {
    logError(`Error sending notification for assignment ${assignmentId} (${type})`, error);
    return { success: false, message: `Error: ${error.message}` };
  }
}

/**
 * Sends an SMS to a phone number via email-to-SMS gateway.
 * @param {string} phone - The 10-digit phone number.
 * @param {string} carrier - The carrier name (e.g., 'Verizon', 'AT&T').
 * @param {string} message - The message text.
 * @returns {Object} An object indicating success and a message.
 */
/**
 * Updated SMS functions for Twilio integration
 * Replace these functions in your NotificationService.gs file
 */

/**
 * Sends SMS via Twilio API (replaces the old carrier gateway method)
 * @param {string} phone - The 10-digit phone number
 * @param {string} carrier - Legacy parameter, now ignored (kept for compatibility)
 * @param {string} message - The message text
 * @returns {Object} An object indicating success and a message
 */
function sendSMS(phone, carrier, message) {
  try {
    console.log(`📱 Sending SMS via Twilio to ${phone}`);
    
    // Validate inputs
    if (!phone) {
      return { success: false, message: 'No phone number provided' };
    }
    
    if (!message) {
      return { success: false, message: 'No message content provided' };
    }
    
    // Clean and format phone number
    const cleanPhone = cleanPhoneNumber(phone);
    if (cleanPhone.length !== 10) {
      return { success: false, message: 'Invalid phone number format' };
    }
    
    // Format to E.164 format (+1XXXXXXXXXX for US)
    const formattedPhone = `+1${cleanPhone}`;
    
    // Validate Twilio configuration
    if (!CONFIG.twilio.accountSid || !CONFIG.twilio.authToken || !CONFIG.twilio.fromNumber) {
      return { 
        success: false, 
        message: 'Twilio configuration incomplete. Please check accountSid, authToken, and fromNumber.' 
      };
    }
    
    // Send SMS via Twilio
    const result = sendTwilioSMS(formattedPhone, message);
    
    if (result.success) {
      console.log(`✅ SMS sent successfully to ${formattedPhone}`);
      logActivity(`SMS sent via Twilio to ${formattedPhone}: ${result.messageSid}`);
      return { 
        success: true, 
        message: 'SMS sent via Twilio',
        messageSid: result.messageSid 
      };
    } else {
      console.error(`❌ SMS failed to ${formattedPhone}: ${result.message}`);
      logError(`Twilio SMS failed to ${formattedPhone}`, result.error);
      return { 
        success: false, 
        message: `SMS failed: ${result.message}` 
      };
    }
    
  } catch (error) {
    console.error('❌ SMS sending error:', error);
    logError('SMS sending error', error);
    return { 
      success: false, 
      message: `SMS error: ${error.message}` 
    };
  }
}

/**
 * Core Twilio API call function
 * @param {string} toNumber - Phone number in E.164 format (+1XXXXXXXXXX)
 * @param {string} messageBody - Message content
 * @param {number} retryCount - Current retry attempt (for internal use)
 * @returns {Object} Result object with success status and details
 */
function sendTwilioSMS(toNumber, messageBody, retryCount = 0) {
  try {
    // Twilio API endpoint
    const url = `https://api.twilio.com/2010-04-01/Accounts/${CONFIG.twilio.accountSid}/Messages.json`;
    
    // Prepare the payload
    const payload = {
      'To': toNumber,
      'From': CONFIG.twilio.fromNumber,
      'Body': messageBody
    };
    
    // Add delivery callback if enabled
    if (CONFIG.twilio.enableDeliveryCallbacks) {
      // You can set this to your web app URL + a webhook endpoint if needed
      // payload['StatusCallback'] = 'https://your-webapp-url/twilio-webhook';
    }
    
    // Create authorization header
    const authHeader = Utilities.base64Encode(`${CONFIG.twilio.accountSid}:${CONFIG.twilio.authToken}`);
    
    // Configure the request
    const options = {
      'method': 'POST',
      'headers': {
        'Authorization': `Basic ${authHeader}`,
        'Content-Type': 'application/x-www-form-urlencoded'
      },
      'payload': Object.keys(payload).map(key => 
        `${encodeURIComponent(key)}=${encodeURIComponent(payload[key])}`
      ).join('&')
    };
    
    console.log(`🔄 Making Twilio API call to ${toNumber}`);
    
    // Make the API call
    const response = UrlFetchApp.fetch(url, options);
    const responseCode = response.getResponseCode();
    const responseText = response.getContentText();
    
    console.log(`📡 Twilio API response code: ${responseCode}`);
    
    if (responseCode >= 200 && responseCode < 300) {
      // Success
      const responseData = JSON.parse(responseText);
      return {
        success: true,
        messageSid: responseData.sid,
        status: responseData.status,
        message: 'SMS queued successfully'
      };
    } else {
      // Error response from Twilio
      let errorMessage = 'Unknown Twilio error';
      try {
        const errorData = JSON.parse(responseText);
        errorMessage = errorData.message || errorData.detail || errorMessage;
      } catch (parseError) {
        errorMessage = `HTTP ${responseCode}: ${responseText}`;
      }
      
      // Retry logic for certain errors
      if (retryCount < CONFIG.twilio.maxRetries && (responseCode >= 500 || responseCode === 429)) {
        console.log(`🔄 Retrying SMS send (attempt ${retryCount + 1}/${CONFIG.twilio.maxRetries})`);
        Utilities.sleep(CONFIG.twilio.retryDelay * (retryCount + 1)); // Exponential backoff
        return sendTwilioSMS(toNumber, messageBody, retryCount + 1);
      }
      
      return {
        success: false,
        message: errorMessage,
        responseCode: responseCode,
        error: responseText
      };
    }
    
  } catch (error) {
    console.error('❌ Twilio API call error:', error);
    
    // Retry on network errors
    if (retryCount < CONFIG.twilio.maxRetries) {
      console.log(`🔄 Retrying SMS send due to network error (attempt ${retryCount + 1}/${CONFIG.twilio.maxRetries})`);
      Utilities.sleep(CONFIG.twilio.retryDelay * (retryCount + 1));
      return sendTwilioSMS(toNumber, messageBody, retryCount + 1);
    }
    
    return {
      success: false,
      message: `Network error: ${error.message}`,
      error: error
    };
  }
}

/**
 * Test function to verify Twilio setup
 * Run this from Apps Script editor to test your configuration
 */
function testTwilioSetup() {
  try {
    console.log('🧪 Testing Twilio configuration...');
    
    // Check configuration
    if (!CONFIG.twilio.accountSid || CONFIG.twilio.accountSid === 'YOUR_TWILIO_ACCOUNT_SID') {
      throw new Error('Please set your Twilio Account SID in CONFIG.twilio');
    }
    
    if (!CONFIG.twilio.authToken || CONFIG.twilio.authToken === 'YOUR_TWILIO_AUTH_TOKEN') {
      throw new Error('Please set your Twilio Auth Token in CONFIG.twilio');
    }
    
    if (!CONFIG.twilio.fromNumber || CONFIG.twilio.fromNumber === 'YOUR_TWILIO_PHONE_NUMBER') {
      throw new Error('Please set your Twilio phone number in CONFIG.twilio');
    }
    
    console.log('✅ Twilio configuration looks good');
    console.log(`📞 From number: ${CONFIG.twilio.fromNumber}`);
    
    // Test with a sample phone number (replace with your own for actual testing)
    const testPhone = '5047233075'; // ⚠️ Replace with your phone number for testing
    const testMessage = '🏍️ Test SMS from Motorcycle Escort Management System via Twilio';
    
    console.log(`📱 Sending test SMS to ${testPhone}...`);
    
    const result = sendSMS(testPhone, 'twilio', testMessage); // Carrier parameter is now ignored
    
    if (result.success) {
      console.log('✅ Test SMS sent successfully!');
      console.log('Message SID:', result.messageSid);
      SpreadsheetApp.getUi().alert('✅ Twilio Test Successful', 
        `Test SMS sent successfully!\nMessage SID: ${result.messageSid}`, 
        SpreadsheetApp.getUi().ButtonSet.OK);
    } else {
      console.error('❌ Test SMS failed:', result.message);
      SpreadsheetApp.getUi().alert('❌ Twilio Test Failed', 
        `Test SMS failed: ${result.message}`, 
        SpreadsheetApp.getUi().ButtonSet.OK);
    }
    
    return result;
    
  } catch (error) {
    console.error('❌ Twilio test error:', error);
    SpreadsheetApp.getUi().alert('❌ Twilio Configuration Error', 
      `Configuration error: ${error.message}`, 
      SpreadsheetApp.getUi().ButtonSet.OK);
    return { success: false, message: error.message };
  }
}

/**
 * Enhanced phone number cleaning for Twilio (supports international)
 * @param {string|number} phone - The phone number to clean
 * @returns {string} Clean phone number with only digits
 */
function cleanPhoneNumber(phone) {
  if (!phone) return '';
  
  // Remove all non-digit characters
  let cleaned = String(phone).replace(/\D/g, '');
  
  // Handle US numbers with country code
  if (cleaned.length === 11 && cleaned.startsWith('1')) {
    cleaned = cleaned.substring(1);
  }
  
  return cleaned;
}

/**
 * Get Twilio account info for debugging
 * @returns {Object} Account information or error
 */
function getTwilioAccountInfo() {
  try {
    const url = `https://api.twilio.com/2010-04-01/Accounts/${CONFIG.twilio.accountSid}.json`;
    const authHeader = Utilities.base64Encode(`${CONFIG.twilio.accountSid}:${CONFIG.twilio.authToken}`);
    
    const options = {
      'method': 'GET',
      'headers': {
        'Authorization': `Basic ${authHeader}`
      }
    };
    
    const response = UrlFetchApp.fetch(url, options);
    const responseData = JSON.parse(response.getContentText());
    
    console.log('Twilio Account Info:', {
      friendlyName: responseData.friendly_name,
      status: responseData.status,
      type: responseData.type
    });
    
    return responseData;
    
  } catch (error) {
    console.error('Error getting Twilio account info:', error);
    return { error: error.message };
  }
}

/**
 * Sends an email notification.
 * @param {string} email - The recipient's email address.
 * @param {string} subject - The email subject.
 * @param {string} message - The email body.
 * @returns {Object} An object indicating success and a message.
 */
function sendEmail(email, subject, message) {
  try {
    if (!email || !email.includes('@')) return { success: false, message: 'Invalid email address' };
    GmailApp.sendEmail(email, subject, message);
    return { success: true, message: 'Email sent' };
  } catch (error) {
    logError(`Email sending error for ${email}:`, error);
    return { success: false, message: error.message };
  }
}

// Replace the formatNotificationMessage function in your Notifications.js file

/**
 * Formats a notification message using assignment details, including notes and courtesy flag.
 * @param {Object} assignment - An object containing assignment details.
 * @returns {string} The formatted message string.
 */
/**
 * Enhanced SMS Features for Motorcycle Escort System
 * Includes link support and response handling via Twilio webhooks
 */

// ===== 1. ENHANCED MESSAGE FORMATTING WITH LINKS =====

/**
 * Enhanced notification message formatter that can include links
 * Replace your existing formatNotificationMessage function
 */
function formatNotificationMessage(assignment, includeLinks = true) {
  const { assignmentId, requestId, riderName, eventDate, startTime, startLocation, endLocation } = assignment;
  
  let message = `🏍️ ESCORT ASSIGNMENT\n\n`;
  message += `Assignment: ${assignmentId}\n`;
  if (requestId) message += `Request: ${requestId}\n`;
  message += `Rider: ${riderName}\n\n`;
  
  if (eventDate) {
    let dateStr = eventDate;
    if (eventDate instanceof Date) { 
      dateStr = formatDate(eventDate);
    }
    message += `📅 Date: ${dateStr}\n`;
  }
  
  if (startTime) {
    let timeStr = startTime;
    if (startTime instanceof Date) { 
      timeStr = formatTime(startTime);
    }
    message += `🕐 Time: ${timeStr}\n`;
  }
  
  if (startLocation) { 
    message += `📍 Start: ${startLocation}\n`; 
  }
  if (endLocation) { 
    message += `🏁 End: ${endLocation}\n`; 
  }
  
  // Get additional request details
  const requestDetails = getRequestDetailsForNotification(requestId);
  
  if (requestDetails) {
    if (requestDetails.courtesy === 'Yes') {
      message += `\n⭐ **COURTESY** ⭐\n`;
    }
    
    if (requestDetails.notes && requestDetails.notes.trim()) {
      message += `\n📝 Notes: ${requestDetails.notes.trim()}\n`;
    }
  }
  
  // Add response options
  message += `\n📱 RESPOND:\n`;
  message += `• Reply "CONFIRM" to confirm\n`;
  message += `• Reply "DECLINE" if unavailable\n`;
  message += `• Reply "INFO" for details\n`;
  
  // Add links if enabled
  if (includeLinks) {
    const webAppUrl = getWebAppUrl();
    if (webAppUrl) {
      // Create a shortened assignment-specific URL
      const assignmentUrl = `${webAppUrl}?page=assignments&requestId=${requestId}`;
      message += `\n🔗 View Details: ${assignmentUrl}\n`;
    }
  }
  
  message += `\n-- Rider Integration and Deployment Engine`;
  return message;
}

/**
 * Formats full request details for inclusion in email notifications.
 * @param {Object|null} details - Object returned from getRequestDetailsForNotification.
 * @return {string} Multiline string with formatted request information.
 */
function formatRequestDetails(details) {
  if (!details) return '';

  const parts = [];
  if (details.requesterName) parts.push(`Requester: ${details.requesterName}`);
  if (details.requesterContact) parts.push(`Contact: ${details.requesterContact}`);
  if (details.requestType) parts.push(`Type: ${details.requestType}`);
  if (details.eventDate) parts.push(`Event Date: ${formatDateForDisplay(details.eventDate)}`);
  if (details.startTime) parts.push(`Start Time: ${formatTimeForDisplay(details.startTime)}`);
  if (details.endTime) parts.push(`End Time: ${formatTimeForDisplay(details.endTime)}`);
  if (details.startLocation) parts.push(`Start Location: ${details.startLocation}`);
  if (details.endLocation) parts.push(`End Location: ${details.endLocation}`);
  if (details.secondaryLocation) parts.push(`Secondary Location: ${details.secondaryLocation}`);
  if (details.ridersNeeded) parts.push(`Riders Needed: ${details.ridersNeeded}`);
  if (details.ridersAssigned) parts.push(`Riders Assigned: ${details.ridersAssigned}`);
  if (details.requirements) parts.push(`Requirements: ${details.requirements}`);
  if (details.notes) parts.push(`Notes: ${details.notes}`);
  if (details.courtesy) parts.push(`Courtesy: ${details.courtesy}`);
  if (details.status) parts.push(`Status: ${details.status}`);

  return parts.join('\n');
}

/**
 * Cached web app URL so we only fetch it once.
 * @type {?string}
 */
let WEB_APP_URL;

/**
 * Get the web app URL for creating links. The URL is retrieved once and then
 * cached for subsequent calls.
 * @return {?string} The deployed web app URL or null if unavailable.
 */
function getWebAppUrl() {
  if (WEB_APP_URL !== undefined) {
    return WEB_APP_URL;
  }
  try {
    WEB_APP_URL = ScriptApp.getService().getUrl();
  } catch (error) {
    console.log('Could not determine web app URL');
    WEB_APP_URL = null;
  }
  return WEB_APP_URL;
}

// ===== 2. TWILIO WEBHOOK SETUP FOR RESPONSES =====

/**
 * Enhanced Twilio SMS function with webhook for responses
 */
function sendTwilioSMSWithWebhook(toNumber, messageBody, retryCount = 0) {
  try {
    const url = `https://api.twilio.com/2010-04-01/Accounts/${CONFIG.twilio.accountSid}/Messages.json`;
    
    // Get webhook URL for responses
    const webhookUrl = getWebhookUrl();
    
    const payload = {
      'To': toNumber,
      'From': CONFIG.twilio.fromNumber,
      'Body': messageBody
    };
    
    // Add webhook URL for incoming responses
    if (webhookUrl) {
      payload['StatusCallback'] = webhookUrl;
      // This webhook will receive delivery status updates
    }
    
    const authHeader = Utilities.base64Encode(`${CONFIG.twilio.accountSid}:${CONFIG.twilio.authToken}`);
    
    const options = {
      'method': 'POST',
      'headers': {
        'Authorization': `Basic ${authHeader}`,
        'Content-Type': 'application/x-www-form-urlencoded'
      },
      'payload': Object.keys(payload).map(key => 
        `${encodeURIComponent(key)}=${encodeURIComponent(payload[key])}`
      ).join('&')
    };
    
    console.log(`🔄 Sending SMS with webhook to ${toNumber}`);
    
    const response = UrlFetchApp.fetch(url, options);
    const responseCode = response.getResponseCode();
    const responseText = response.getContentText();
    
    if (responseCode >= 200 && responseCode < 300) {
      const responseData = JSON.parse(responseText);
      
      // Store the message SID for tracking responses
      storeSentMessageInfo(responseData.sid, toNumber, messageBody);
      
      return {
        success: true,
        messageSid: responseData.sid,
        status: responseData.status,
        message: 'SMS sent with response tracking'
      };
    } else {
      // Retry logic (same as before)
      if (retryCount < CONFIG.twilio.maxRetries && (responseCode >= 500 || responseCode === 429)) {
        console.log(`🔄 Retrying SMS send (attempt ${retryCount + 1}/${CONFIG.twilio.maxRetries})`);
        Utilities.sleep(CONFIG.twilio.retryDelay * (retryCount + 1));
        return sendTwilioSMSWithWebhook(toNumber, messageBody, retryCount + 1);
      }
      
      let errorMessage = 'Unknown Twilio error';
      try {
        const errorData = JSON.parse(responseText);
        errorMessage = errorData.message || errorData.detail || errorMessage;
      } catch (parseError) {
        errorMessage = `HTTP ${responseCode}: ${responseText}`;
      }
      
      return {
        success: false,
        message: errorMessage,
        responseCode: responseCode
      };
    }
    
  } catch (error) {
    console.error('❌ Twilio API call error:', error);
    
    if (retryCount < CONFIG.twilio.maxRetries) {
      console.log(`🔄 Retrying SMS send due to network error (attempt ${retryCount + 1}/${CONFIG.twilio.maxRetries})`);
      Utilities.sleep(CONFIG.twilio.retryDelay * (retryCount + 1));
      return sendTwilioSMSWithWebhook(toNumber, messageBody, retryCount + 1);
    }
    
    return {
      success: false,
      message: `Network error: ${error.message}`,
      error: error
    };
  }
}

/**
 * Get webhook URL for receiving SMS responses
 */
function getWebhookUrl() {
  // This would be your web app URL + webhook endpoint
  const webAppUrl = getWebAppUrl();
  if (webAppUrl) {
    return `${webAppUrl}?webhook=sms`;
  }
  return null;
}

/**
 * Store information about sent messages for tracking responses
 */
function storeSentMessageInfo(messageSid, toNumber, messageBody) {
  try {
    const sheet = getOrCreateSheet('SMS_Tracking', [
      'Timestamp', 'Message SID', 'To Number', 'Message Body', 'Status', 'Response', 'Response Time'
    ]);
    
    sheet.appendRow([
      new Date(),
      messageSid,
      toNumber,
      messageBody,
      'Sent',
      '', // Response will be filled when received
      '' // Response time will be calculated
    ]);
    
    console.log(`📝 Tracked message: ${messageSid}`);
    
  } catch (error) {
    logError('Error storing sent message info', error);
  }
}

// ===== 3. WEBHOOK HANDLER FOR INCOMING RESPONSES =====

/**
 * Enhanced doPost to handle Twilio webhooks
 * Add this to your existing doPost function or replace it
 */
function doPost(e) {
  try {
    // Check if this is a Twilio webhook
    if (e.parameter.webhook === 'sms') {
      return handleSMSWebhook(e);
    }
    
    // Your existing doPost logic for other actions
    const action = e.parameter.action;
    const data = JSON.parse(e.parameter.data || '{}');
    
    console.log(`doPost action: ${action}`);
    
    let result = {};
    
    switch (action) {
      case 'assignRiders':
        result = processAssignmentAndPopulate(data.requestId, data.selectedRiders);
        break;
      case 'sendNotification':
        result = sendAssignmentNotification(data.assignmentId, data.notificationType);
        break;
      case 'bulkNotification':
        result = sendBulkNotificationsByTimeframe(data.filter, data.type);
        break;
      case 'generateReport':
        result = generateReportData(data.filters);
        break;
      default:
        throw new Error(`Unknown action: ${action}`);
    }
    
    return ContentService
      .createTextOutput(JSON.stringify({
        success: true,
        data: result,
        timestamp: new Date().toISOString()
      }))
      .setMimeType(ContentService.MimeType.JSON);
      
  } catch (error) {
    logError('doPost error', error);
    return ContentService
      .createTextOutput(JSON.stringify({
        success: false,
        error: error.message,
        timestamp: new Date().toISOString()
      }))
      .setMimeType(ContentService.MimeType.JSON);
  }
}

/**
 * Handle incoming SMS responses from Twilio
 */
function handleSMSWebhook(e) {
  try {
    console.log('📱 Handling SMS webhook...');
    
    // Twilio sends data as form parameters
    const fromNumber = e.parameter.From;
    const messageBody = e.parameter.Body;
    const messageSid = e.parameter.MessageSid;
    const toNumber = e.parameter.To; // Your Twilio number
    
    console.log(`📨 SMS Response from ${fromNumber}: ${messageBody}`);
    
    // Process the response
    const responseResult = processSMSResponse(fromNumber, messageBody, messageSid);
    
    // Log the response
    logSMSResponse(fromNumber, messageBody, messageSid, responseResult);
    
    // Send TwiML response (required by Twilio)
    const twimlResponse = '<?xml version="1.0" encoding="UTF-8"?><Response></Response>';
    
    return ContentService
      .createTextOutput(twimlResponse)
      .setMimeType(ContentService.MimeType.XML);
      
  } catch (error) {
    logError('SMS webhook error', error);
    
    // Return empty TwiML response even on error
    const twimlResponse = '<?xml version="1.0" encoding="UTF-8"?><Response></Response>';
    return ContentService
      .createTextOutput(twimlResponse)
      .setMimeType(ContentService.MimeType.XML);
  }
}

/**
 * Process SMS responses from riders
 */
function processSMSResponse(fromNumber, messageBody, messageSid) {
  try {
    const cleanMessage = messageBody.trim().toLowerCase();
    
    // Find the rider by phone number
    const rider = findRiderByPhone(fromNumber);
    if (!rider) {
      console.log(`⚠️ Unknown number responded: ${fromNumber}`);
      return { action: 'unknown_number', rider: null };
    }
    
    console.log(`📱 Response from ${rider.name}: ${cleanMessage}`);
    
    // Process different response types
    let action = 'unknown';
    let autoReply = null;
    
    if (cleanMessage.includes('confirm') || cleanMessage === 'yes' || cleanMessage === 'y') {
      action = 'confirm';
      updateAssignmentStatus(rider.name, 'Confirmed');
      autoReply = `✅ Thanks ${rider.name}! Your assignment is confirmed. Safe riding! 🏍️`;
      
    } else if (cleanMessage.includes('decline') || cleanMessage === 'no' || cleanMessage === 'n') {
      action = 'decline';
      updateAssignmentStatus(rider.name, 'Declined');
      autoReply = `📝 Thanks for letting us know, ${rider.name}. We'll find another rider.`;
      
    } else if (cleanMessage.includes('info') || cleanMessage.includes('details')) {
      action = 'info_request';
      autoReply = getAssignmentDetails(rider.name);
      
    } else {
      action = 'general_response';
      // Forward to admin for manual handling
      notifyAdminOfResponse(rider.name, fromNumber, messageBody);
    }
    
    // Send auto-reply if we have one
    if (autoReply) {
      sendSMS(fromNumber.replace('+1', ''), 'auto', autoReply);
    }
    
    return { action: action, rider: rider.name, autoReply: !!autoReply };
    
  } catch (error) {
    logError('Error processing SMS response', error);
    return { action: 'error', error: error.message };
  }
}

/**
 * Find rider by phone number
 */
function findRiderByPhone(phoneNumber) {
  try {
    const ridersData = getRidersData();
    const cleanSearchNumber = phoneNumber.replace(/\D/g, '').slice(-10); // Last 10 digits
    
    for (let i = 0; i < ridersData.data.length; i++) {
      const row = ridersData.data[i];
      const riderPhone = getColumnValue(row, ridersData.columnMap, CONFIG.columns.riders.phone);
      const riderName = getColumnValue(row, ridersData.columnMap, CONFIG.columns.riders.name);
      
      if (riderPhone) {
        const cleanRiderPhone = riderPhone.replace(/\D/g, '').slice(-10);
        if (cleanRiderPhone === cleanSearchNumber) {
          return {
            name: riderName,
            phone: riderPhone,
            email: getColumnValue(row, ridersData.columnMap, CONFIG.columns.riders.email)
          };
        }
      }
    }
    
    return null;
  } catch (error) {
    logError('Error finding rider by phone', error);
    return null;
  }
}

/**
 * Update assignment status based on rider response
 */
function updateAssignmentStatus(riderName, newStatus) {
  try {
    const assignmentsData = getAssignmentsData();
    const sheet = assignmentsData.sheet;
    
    for (let i = 0; i < assignmentsData.data.length; i++) {
      const row = assignmentsData.data[i];
      const assignmentRider = getColumnValue(row, assignmentsData.columnMap, CONFIG.columns.assignments.riderName);
      const currentStatus = getColumnValue(row, assignmentsData.columnMap, CONFIG.columns.assignments.status);
      
      if (assignmentRider === riderName && currentStatus === 'Assigned') {
        const rowNumber = i + 2; // Account for header row
        const statusColIndex = assignmentsData.columnMap[CONFIG.columns.assignments.status] + 1;
        
        sheet.getRange(rowNumber, statusColIndex).setValue(newStatus);
        
        logActivity(`Assignment status updated: ${riderName} → ${newStatus}`);
        break;
      }
    }
  } catch (error) {
    logError('Error updating assignment status', error);
  }
}

/**
 * Get assignment details for a rider
 */
function getAssignmentDetails(riderName) {
  try {
    const assignmentsData = getAssignmentsData();
    
    for (let i = 0; i < assignmentsData.data.length; i++) {
      const row = assignmentsData.data[i];
      const assignmentRider = getColumnValue(row, assignmentsData.columnMap, CONFIG.columns.assignments.riderName);
      
      if (assignmentRider === riderName) {
        const requestId = getColumnValue(row, assignmentsData.columnMap, CONFIG.columns.assignments.requestId);
        const eventDate = getColumnValue(row, assignmentsData.columnMap, CONFIG.columns.assignments.eventDate);
        const startTime = getColumnValue(row, assignmentsData.columnMap, CONFIG.columns.assignments.startTime);
        const startLocation = getColumnValue(row, assignmentsData.columnMap, CONFIG.columns.assignments.startLocation);
        const endLocation = getColumnValue(row, assignmentsData.columnMap, CONFIG.columns.assignments.endLocation);
        
        let details = `📋 ASSIGNMENT DETAILS\n\n`;
        details += `Request: ${requestId}\n`;
        details += `Date: ${formatDateForDisplay(eventDate)}\n`;
        details += `Time: ${formatTimeForDisplay(startTime)}\n`;
        details += `Start: ${startLocation}\n`;
        details += `End: ${endLocation}\n\n`;
        details += `Reply CONFIRM to accept or DECLINE if unavailable.`;
        
        return details;
      }
    }
    
    return `No current assignments found for ${riderName}`;
    
  } catch (error) {
    logError('Error getting assignment details', error);
    return 'Unable to retrieve assignment details at this time.';
  }
}

/**
 * Log SMS responses to tracking sheet
 */
function logSMSResponse(fromNumber, messageBody, messageSid, result) {
  try {
    const sheet = getOrCreateSheet('SMS_Responses', [
      'Timestamp', 'From Number', 'Rider Name', 'Message Body', 'Action', 'Auto Reply Sent'
    ]);
    
    sheet.appendRow([
      new Date(),
      fromNumber,
      result.rider || 'Unknown',
      messageBody,
      result.action,
      result.autoReply ? 'Yes' : 'No'
    ]);
    
  } catch (error) {
    logError('Error logging SMS response', error);
  }
}

/**
 * Notify admin of responses that need manual handling
 */
function notifyAdminOfResponse(riderName, fromNumber, messageBody) {
  try {
    // You could send an email or create a notification here
    logActivity(`Manual response needed from ${riderName} (${fromNumber}): ${messageBody}`);
    
    // Optionally send email to admin
    // GmailApp.sendEmail('admin@yourdomain.com', 'SMS Response Needs Attention', ...);
    
  } catch (error) {
    logError('Error notifying admin of response', error);
  }
}

/**
 * Gets additional request details for notification purposes.
 * @param {string} requestId - The request ID to look up.
 * @returns {Object|null} Request details including notes and courtesy status.
 */
function getRequestDetailsForNotification(requestId) {
  try {
    if (!requestId) return null;

    const requestsData = getRequestsData();
    if (!requestsData || !requestsData.data || requestsData.data.length === 0) {
      return null;
    }

    const columnMap = requestsData.columnMap;

    // Find the matching request row
    for (let i = 0; i < requestsData.data.length; i++) {
      const row = requestsData.data[i];
      const rowRequestId = getColumnValue(row, columnMap, CONFIG.columns.requests.id);

      if (String(rowRequestId).trim().toLowerCase() === String(requestId).trim().toLowerCase()) {
        return {
          requesterName: getColumnValue(row, columnMap, CONFIG.columns.requests.requesterName) || '',
          requesterContact: getColumnValue(row, columnMap, CONFIG.columns.requests.requesterContact) || '',
          requestType: getColumnValue(row, columnMap, CONFIG.columns.requests.type) || '',
          eventDate: getColumnValue(row, columnMap, CONFIG.columns.requests.eventDate) || '',
          date: getColumnValue(row, columnMap, CONFIG.columns.requests.date) || '',
          startTime: getColumnValue(row, columnMap, CONFIG.columns.requests.startTime) || '',
          endTime: getColumnValue(row, columnMap, CONFIG.columns.requests.endTime) || '',
          startLocation: getColumnValue(row, columnMap, CONFIG.columns.requests.startLocation) || '',
          endLocation: getColumnValue(row, columnMap, CONFIG.columns.requests.endLocation) || '',
          secondaryLocation: getColumnValue(row, columnMap, CONFIG.columns.requests.secondaryLocation) || '',
          ridersNeeded: getColumnValue(row, columnMap, CONFIG.columns.requests.ridersNeeded) || '',
          ridersAssigned: getColumnValue(row, columnMap, CONFIG.columns.requests.ridersAssigned) || '',
          requirements: getColumnValue(row, columnMap, CONFIG.columns.requests.requirements) || '',
          status: getColumnValue(row, columnMap, CONFIG.columns.requests.status) || '',
          notes: getColumnValue(row, columnMap, CONFIG.columns.requests.notes) || '',
          courtesy: getColumnValue(row, columnMap, CONFIG.columns.requests.courtesy) || 'No',
          lastUpdated: getColumnValue(row, columnMap, CONFIG.columns.requests.lastUpdated) || ''
        };
      }
    }

    return null;
  } catch (error) {
    logError('Error getting request details for notification:', error);
    return null;
  }
}

/**
 * Returns all assignments data structured for the notifications page.
 * @returns {Array<Object>} An array of assignment objects.
 */
function getAllAssignmentsForNotifications() {
  try {
    console.log('📋 Getting all assignments for notifications...');
    
    const assignmentsData = getAssignmentsData(); // This gets actual assignments
    
    if (!assignmentsData || !assignmentsData.data || assignmentsData.data.length === 0) {
      console.log('❌ No assignments data found');
      return [];
    }
    
    const columnMap = assignmentsData.columnMap;
    const assignments = [];
    
    // Get rider contact info once to avoid repeated lookups
    const ridersData = getRidersData();
    const riderMap = {};
    
    if (ridersData && ridersData.data.length > 0) {
      ridersData.data.forEach(riderRow => {
        const name = getColumnValue(riderRow, ridersData.columnMap, CONFIG.columns.riders.name);
        if (name) {
          riderMap[name] = {
            phone: getColumnValue(riderRow, ridersData.columnMap, CONFIG.columns.riders.phone) || 'N/A',
            email: getColumnValue(riderRow, ridersData.columnMap, CONFIG.columns.riders.email) || 'N/A',
            carrier: getColumnValue(riderRow, ridersData.columnMap, CONFIG.columns.riders.carrier) || 'N/A'
          };
        }
      });
    }
    
    // Process each assignment
    assignmentsData.data.forEach((row, index) => {
      try {
        const assignmentId = getColumnValue(row, columnMap, CONFIG.columns.assignments.id);
        const riderName = getColumnValue(row, columnMap, CONFIG.columns.assignments.riderName);
        const status = getColumnValue(row, columnMap, CONFIG.columns.assignments.status);
        
        // Skip assignments without proper data or completed/cancelled ones
        if (!assignmentId || !riderName || ['Completed', 'Cancelled', 'No Show'].includes(status)) {
          return;
        }
        
        const riderInfo = riderMap[riderName] || { phone: 'N/A', email: 'N/A', carrier: 'N/A' };
        
        // Determine notification status
        const smsSent = getColumnValue(row, columnMap, CONFIG.columns.assignments.smsSent);
        const emailSent = getColumnValue(row, columnMap, CONFIG.columns.assignments.emailSent);
        const notified = getColumnValue(row, columnMap, CONFIG.columns.assignments.notified);
        
        let notificationStatus = 'none';
        let lastNotified = null;
        
        if (smsSent instanceof Date && emailSent instanceof Date) {
          notificationStatus = 'both_sent';
          lastNotified = smsSent > emailSent ? smsSent.toISOString() : emailSent.toISOString();
        } else if (smsSent instanceof Date) {
          notificationStatus = 'sms_sent';
          lastNotified = smsSent.toISOString();
        } else if (emailSent instanceof Date) {
          notificationStatus = 'email_sent';
          lastNotified = emailSent.toISOString();
        } else if (notified instanceof Date) {
          notificationStatus = 'notified';
          lastNotified = notified.toISOString();
        }
        
        const assignment = {
          id: assignmentId, // Real assignment ID like ASG-0001
          requestId: getColumnValue(row, columnMap, CONFIG.columns.assignments.requestId) || 'Unknown',
          riderName: riderName,
          riderPhone: riderInfo.phone,
          riderEmail: riderInfo.email,
          riderCarrier: riderInfo.carrier,
          eventDate: formatDateForDisplay(getColumnValue(row, columnMap, CONFIG.columns.assignments.eventDate)) || 'No Date',
          startTime: formatTimeForDisplay(getColumnValue(row, columnMap, CONFIG.columns.assignments.startTime)) || 'No Time',
          endTime: formatTimeForDisplay(getColumnValue(row, columnMap, CONFIG.columns.assignments.endTime)) || '',
          startLocation: getColumnValue(row, columnMap, CONFIG.columns.assignments.startLocation) || 'Location TBD',
          endLocation: getColumnValue(row, columnMap, CONFIG.columns.assignments.endLocation) || '',
          notificationStatus: notificationStatus,
          lastNotified: lastNotified
        };
        
        assignments.push(assignment);
        
      } catch (rowError) {
        console.log(`⚠️ Error processing assignment row ${index}:`, rowError);
      }
    });
    
    console.log(`✅ Processed ${assignments.length} assignments for notifications`);
    return assignments;
    
  } catch (error) {
    logError('Error in getAllAssignmentsForNotifications:', error);
    return [];
  }
}


/**
 * Determines the simplified notification status for display.
 * @param {Array} assignmentRow The array representing a single assignment row.
 * @param {Object} columnMap The column mapping for the assignments sheet.
 * @returns {string} One of 'both_sent', 'sms_sent', 'email_sent', 'notified', 'pending', 'no_rider'.
 */
function determineNotificationStatus(assignmentRow, columnMap) {
  const smsSent = getColumnValue(assignmentRow, columnMap, CONFIG.columns.assignments.smsSent);
  const emailSent = getColumnValue(assignmentRow, columnMap, CONFIG.columns.assignments.emailSent);
  const notified = getColumnValue(assignmentRow, columnMap, CONFIG.columns.assignments.notified);
  const riderName = getColumnValue(assignmentRow, columnMap, CONFIG.columns.assignments.riderName);
  const status = getColumnValue(assignmentRow, columnMap, CONFIG.columns.assignments.status);

  // Check if smsSent or emailSent are Date objects (indicating sent)
  const isSmsSent = smsSent instanceof Date;
  const isEmailSent = emailSent instanceof Date;
  const isNotified = notified instanceof Date;

  if (isSmsSent && isEmailSent) {
    return 'both_sent';
  } else if (isSmsSent) {
    return 'sms_sent';
  } else if (isEmailSent) {
    return 'email_sent';
  } else if (isNotified) { // If "notified" is set but no specific SMS/Email stamp
    return 'notified';
  } else if (riderName && String(riderName).trim().length > 0 && status === 'Assigned') {
    return 'pending'; // Has a rider and status is assigned, but not notified
  } else {
    return 'no_rider'; // No rider or not an assigned status
  }
}

/**
 * Get notification statistics for notifications page.
 */
function getNotificationStats() {
  console.log('📊 Getting notification stats...');
  
  try {
    const assignmentsData = getAssignmentsData(); // Uses caching and formatting
    const assignments = assignmentsData.data; // Array of data rows
    const columnMap = assignmentsData.columnMap; // Map of headers to column indices

    if (!assignments || assignments.length === 0) {
      console.log('⚠️ No assignments data found');
      return {
        totalAssignments: 0,
        pendingNotifications: 0,
        unnotifiedAssigned: 0,
        smsToday: 0,
        emailToday: 0
      };
    }
    
    const today = new Date();
    const todayStart = new Date(today.getFullYear(), today.getMonth(), today.getDate());
    const tomorrowStart = new Date(todayStart.getTime() + 24 * 60 * 60 * 1000);
    
    let totalAssignments = 0;
    let pendingNotifications = 0;
    let unnotifiedAssigned = 0; // Specifically assigned but not notified
    let smsToday = 0;
    let emailToday = 0;
    
    assignments.forEach(row => {
      const assignmentStatus = getColumnValue(row, columnMap, CONFIG.columns.assignments.status);
      const riderName = getColumnValue(row, columnMap, CONFIG.columns.assignments.riderName);
      const notified = getColumnValue(row, columnMap, CONFIG.columns.assignments.notified);
      const smsSent = getColumnValue(row, columnMap, CONFIG.columns.assignments.smsSent);
      const emailSent = getColumnValue(row, columnMap, CONFIG.columns.assignments.emailSent);

      // Count total assignments (with a rider)
      if (riderName && String(riderName).trim().length > 0) {
        totalAssignments++;
      }

      // Check if rider is assigned and not yet notified
      const isAssigned = (assignmentStatus === 'Assigned' || assignmentStatus === 'Confirmed' || assignmentStatus === 'In Progress');
      const hasRider = (riderName && String(riderName).trim().length > 0);
      const isNotYetNotified = !(notified instanceof Date);

      if (hasRider && isAssigned && isNotYetNotified) {
        unnotifiedAssigned++;
      }
      
      // Legacy "pending notification" count logic (usually refers to any assigned needing notification)
      if (hasRider && isAssigned && !(notified instanceof Date) && !(smsSent instanceof Date) && !(emailSent instanceof Date)) {
          pendingNotifications++;
      }

      // Count SMS/Email sent today
      if (smsSent instanceof Date && smsSent >= todayStart && smsSent < tomorrowStart) {
        smsToday++;
      }
      if (emailSent instanceof Date && emailSent >= todayStart && emailSent < tomorrowStart) {
        emailToday++;
      }
    });
    
    return {
      totalAssignments: totalAssignments,
      pendingNotifications: pendingNotifications, // legacy
      unnotifiedAssigned: unnotifiedAssigned, // all assigned tasks which have no notification stamp
      smsToday: smsToday,
      emailToday: emailToday
    };
  } catch (error) {
    logError('Error getting notification stats:', error);
    return {
      totalAssignments: 0,
      pendingNotifications: 0,
      unnotifiedAssigned: 0,
      smsToday: 0,
      emailToday: 0
    };
  }
}

/**
 * Gets all assignments that are 'Assigned' and not yet notified.
 * @returns {Array<Array<any>>} Array of assignment rows.
 */
function getAssignmentsNeedingNotification() {
  try {
    const assignmentsData = getAssignmentsData();
    const notifiedCol = CONFIG.columns.assignments.notified;
    const smsSentCol = CONFIG.columns.assignments.smsSent;
    const emailSentCol = CONFIG.columns.assignments.emailSent;
    const statusCol = CONFIG.columns.assignments.status;
    const riderNameCol = CONFIG.columns.assignments.riderName;

    return assignmentsData.data.filter(row => {
      const riderName = getColumnValue(row, assignmentsData.columnMap, riderNameCol);
      const notified = getColumnValue(row, assignmentsData.columnMap, notifiedCol);
      const smsSent = getColumnValue(row, assignmentsData.columnMap, smsSentCol);
      const emailSent = getColumnValue(row, assignmentsData.columnMap, emailSentCol);
      const status = getColumnValue(row, assignmentsData.columnMap, statusCol);

      // Check if rider exists, status is assigned, and NO notification has been sent yet
      return (riderName && String(riderName).trim().length > 0) &&
             (status === 'Assigned') &&
             !(notified instanceof Date) && !(smsSent instanceof Date) && !(emailSent instanceof Date);

    });

  } catch (error) {
    logError('Error getting assignments needing notification', error);
    return [];
  }
}

/**
 * Marks a specific assignment as notified (either SMS or Email or Both).
 * @param {string} assignmentId The ID of the assignment to mark.
 * @param {string} notificationType The type of notification sent ('SMS' or 'Email').
 * @throws {Error} If marking as notified fails.
 */
function markAssignmentNotified(assignmentId, notificationType = 'SMS') {
  const now = new Date();

  try {
    const assignmentsData = getAssignmentsData(false);
    const sheet = assignmentsData.sheet;

    const idCol = CONFIG.columns.assignments.id;
    const notifiedCol = CONFIG.columns.assignments.notified;
    const smsCol = CONFIG.columns.assignments.smsSent;
    const emailCol = CONFIG.columns.assignments.emailSent;

    assignmentsData.data.forEach((row, index) => {
      const rowId = getColumnValue(row, assignmentsData.columnMap, idCol);

      if (rowId === assignmentId) {
        const rowNumber = index + 2;

        const notifiedColIndex = assignmentsData.columnMap[notifiedCol];
        if (notifiedColIndex !== undefined) {
          sheet.getRange(rowNumber, notifiedColIndex + 1).setValue(now);
        }

        if (notificationType === 'SMS' && assignmentsData.columnMap[smsCol] !== undefined) {
          sheet.getRange(rowNumber, assignmentsData.columnMap[smsCol] + 1).setValue(now);
        } else if (notificationType === 'Email' && assignmentsData.columnMap[emailCol] !== undefined) {
          sheet.getRange(rowNumber, assignmentsData.columnMap[emailCol] + 1).setValue(now);
        }

        logActivity(`Marked assignment ${assignmentId} as notified via ${notificationType}`);
        return;
      }
    });

  } catch (error) {
    logError('Error marking assignment as notified', error);
    throw error;
  }
}

// Add these functions to your Notifications.js file in Apps Script

/**
 * Enhanced notification statistics for the notifications page
 */
function getEnhancedNotificationStats() {
  try {
    console.log('📊 Getting enhanced notification stats...');
    
    // Get basic assignments data
    const assignmentsData = getAssignmentsData();
    if (!assignmentsData || !assignmentsData.data || assignmentsData.data.length === 0) {
      console.log('❌ No assignments data available');
      return {
        totalAssignments: 0,
        pendingNotifications: 0,
        smsToday: 0,
        emailToday: 0,
        assignments: []
      };
    }
    
    const columnMap = assignmentsData.columnMap;
    const assignments = assignmentsData.data;
    
    // Calculate stats
    let totalAssignments = 0;
    let pendingNotifications = 0;
    let smsToday = 0;
    let emailToday = 0;
    
    const today = new Date();
    const todayStart = new Date(today.getFullYear(), today.getMonth(), today.getDate());
    const tomorrowStart = new Date(todayStart.getTime() + 24 * 60 * 60 * 1000);
    
    assignments.forEach(row => {
      const riderName = getColumnValue(row, columnMap, CONFIG.columns.assignments.riderName);
      const status = getColumnValue(row, columnMap, CONFIG.columns.assignments.status);
      const smsSent = getColumnValue(row, columnMap, CONFIG.columns.assignments.smsSent);
      const emailSent = getColumnValue(row, columnMap, CONFIG.columns.assignments.emailSent);
      const notified = getColumnValue(row, columnMap, CONFIG.columns.assignments.notified);
      
      // Count assignments with riders
      if (riderName && String(riderName).trim().length > 0) {
        totalAssignments++;
        
        // Count pending notifications (assigned but not notified)
        if (status === 'Assigned' && !(notified instanceof Date) && !(smsSent instanceof Date) && !(emailSent instanceof Date)) {
          pendingNotifications++;
        }
        
        // Count today's SMS
        if (smsSent instanceof Date && smsSent >= todayStart && smsSent < tomorrowStart) {
          smsToday++;
        }
        
        // Count today's emails
        if (emailSent instanceof Date && emailSent >= todayStart && emailSent < tomorrowStart) {
          emailToday++;
        }
      }
    });
    
    // Get processed assignments for the notifications page
    const processedAssignments = getAllAssignmentsForNotifications();
    
    const stats = {
      totalAssignments: totalAssignments,
      pendingNotifications: pendingNotifications,
      smsToday: smsToday,
      emailToday: emailToday,
      assignments: processedAssignments // Include for auto-loading
    };
    
    console.log('✅ Enhanced notification stats calculated:', stats);
    return stats;
    
  } catch (error) {
    logError('Error getting enhanced notification stats:', error);
    console.error('Error in getEnhancedNotificationStats:', error);
    return {
      totalAssignments: 0,
      pendingNotifications: 0,
      smsToday: 0,
      emailToday: 0,
      assignments: []
    };
  }
}

/**
 * Send bulk notifications to selected assignment IDs
 */
function sendBulkNotificationsToSelected(assignmentIds, notificationType) {
  try {
    console.log(`📱 Sending bulk ${notificationType} to ${assignmentIds.length} assignments`);
    
    let successful = 0;
    let failed = 0;
    const errors = [];
    
    assignmentIds.forEach(assignmentId => {
      try {
        const result = sendAssignmentNotification(assignmentId, notificationType);
        if (result && result.success) {
          successful++;
        } else {
          failed++;
          errors.push(`${assignmentId}: ${result ? result.message : 'Unknown error'}`);
        }
        
        // Small delay between notifications
        Utilities.sleep(100);
        
      } catch (error) {
        failed++;
        errors.push(`${assignmentId}: ${error.message}`);
      }
    });
    
    const result = {
      success: true,
      successful: successful,
      failed: failed,
      errors: errors.slice(0, 10),
      message: `Bulk notification completed: ${successful} successful, ${failed} failed`
    };
    
    console.log('✅ Bulk notification result:', result);
    return result;
    
  } catch (error) {
    logError('Error in sendBulkNotificationsToSelected:', error);
    return {
      success: false,
      successful: 0,
      failed: assignmentIds.length,
      message: `Bulk notification failed: ${error.message}`
    };
  }
}

/**
 * Send bulk notifications by timeframe filter
 */
function sendBulkNotificationsByTimeframe(filter, type) {
  try {
    console.log(`📱 Sending bulk ${type} for filter: ${filter}`);
    
    // Get assignments based on filter
    const assignmentsData = getAssignmentsData();
    let targetAssignments = [];
    
    if (filter === 'all') {
      targetAssignments = assignmentsData.data.filter(row => {
        const riderName = getColumnValue(row, assignmentsData.columnMap, CONFIG.columns.assignments.riderName);
        const status = getColumnValue(row, assignmentsData.columnMap, CONFIG.columns.assignments.status);
        return riderName && !['Completed', 'Cancelled', 'No Show'].includes(status);
      });
    } else if (filter === 'pending') {
      targetAssignments = getAssignmentsNeedingNotification();
    } else if (filter === 'today') {
      const today = new Date();
      const todayStart = new Date(today.getFullYear(), today.getMonth(), today.getDate());
      const tomorrowStart = new Date(todayStart.getTime() + 24 * 60 * 60 * 1000);
      
      targetAssignments = assignmentsData.data.filter(row => {
        const eventDate = getColumnValue(row, assignmentsData.columnMap, CONFIG.columns.assignments.eventDate);
        const riderName = getColumnValue(row, assignmentsData.columnMap, CONFIG.columns.assignments.riderName);
        
        if (!riderName || !(eventDate instanceof Date)) return false;
        
        const assignmentDate = new Date(eventDate.getFullYear(), eventDate.getMonth(), eventDate.getDate());
        return assignmentDate >= todayStart && assignmentDate < tomorrowStart;
      });
    }
    
    if (targetAssignments.length === 0) {
      return {
        success: true,
        successful: 0,
        failed: 0,
        message: `No assignments found for filter: ${filter}`
      };
    }
    
    // Use the existing bulk processing function
    return processBulkNotifications(targetAssignments, type, `${filter} assignments`);
    
  } catch (error) {
    logError('Error in sendBulkNotificationsByTimeframe:', error);
    return {
      success: false,
      successful: 0,
      failed: 0,
      message: `Error: ${error.message}`
    };
  }
}



/**
 * Helper function to get today's assignments
 */
function getAssignmentsForToday() {
  const assignmentsData = getAssignmentsData();
  const today = new Date();
  today.setHours(0, 0, 0, 0);
  const tomorrow = new Date(today.getTime() + 24 * 60 * 60 * 1000);
  
  return assignmentsData.data.filter(row => {
    const eventDate = getColumnValue(row, assignmentsData.columnMap, CONFIG.columns.assignments.eventDate);
    if (!(eventDate instanceof Date)) return false;
    
    const assignmentDate = new Date(eventDate.getFullYear(), eventDate.getMonth(), eventDate.getDate());
    return assignmentDate >= today && assignmentDate < tomorrow;
  });
}

/**
 * Helper function to convert assignment object back to row format for bulk processing
 */
function convertAssignmentToRow(assignment) {
  // This is a simplified conversion - you might need to adjust based on your data structure
  const assignmentsData = getAssignmentsData();
  const columnMap = assignmentsData.columnMap;
  
  // Find the actual row in the assignments data
  return assignmentsData.data.find(row => 
    getColumnValue(row, columnMap, CONFIG.columns.assignments.id) === assignment.id
  );
}<|MERGE_RESOLUTION|>--- conflicted
+++ resolved
@@ -400,13 +400,9 @@
       endLocation
     }, true);
 
-<<<<<<< HEAD
-    // Build an email-specific message that includes other assigned riders and full request details
-    let emailMessage = message;
-=======
     // Build an email-specific message (without links) that includes other assigned riders
     let emailMessage = smsMessage;
->>>>>>> 8247e677
+
     if (type === 'Email' || type === 'Both') {
       emailMessage = formatNotificationMessage({
         assignmentId,
