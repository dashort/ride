<!DOCTYPE html>
<html>
<head>
    <base target="_top">
    <style>
        /* Add your CSS styling here */
        body { font-family: Arial, sans-serif; margin: 20px; background-color: #f4f4f4; color: #333; }
        .container { background-color: #fff; padding: 25px; border-radius: 8px; box-shadow: 0 2px 10px rgba(0,0,0,0.1); max-width: 600px; margin: auto; }
        h2 { text-align: center; color: #0056b3; margin-bottom: 25px; }
        .request-details, .rider-selection { margin-bottom: 20px; padding: 15px; border: 1px solid #ddd; border-radius: 5px; }
        .request-details p { margin: 5px 0; }
        .rider-selection label { display: block; margin-bottom: 8px; cursor: pointer; }
        .rider-selection input[type="checkbox"] { margin-right: 10px; }
        button { background-color: #007bff; color: white; padding: 12px 20px; border: none; border-radius: 5px; cursor: pointer; font-size: 16px; width: 100%; box-sizing: border-box; }
        button:hover { background-color: #0056b3; }
        .message { margin-top: 20px; padding: 10px; border: 1px solid transparent; border-radius: 5px; text-align: center; }
        .message.success { background-color: #d4edda; color: #155724; border-color: #c3e6cb; }
        .message.error { background-color: #f8d7da; color: #721c24; border-color: #f5c6cb; }
        .message.info { background-color: #cce5ff; color: #004085; border-color: #b8daff; }
        .loading { text-align: center; margin-top: 50px; font-size: 1.2em; color: #555; }
<<<<<<< HEAD
        .currently-assigned { margin: 20px 0; }
=======
                .currently-assigned { margin: 20px 0; }
>>>>>>> 8a512856
        .currently-assigned ul { margin-left: 20px; list-style-type: disc; }
    </style>
</head>
<body>
    <div class="container">
        <h2>Assign Escort Riders</h2>
        <div id="loading" class="loading">Loading request details...</div>
        <div id="formContent" style="display: none;">

            <div class="request-details">
                <h3>Request Details</h3>
                <p><strong>ID:</strong> <span id="requestIdDisplay"></span></p>
                <p><strong>Requester:</strong> <span id="requesterNameDisplay"></span></p>
                <p><strong>Event Date:</strong> <span id="eventDateDisplay"></span></p>
                <p><strong>Time:</strong> <span id="startTimeDisplay"></span></p>
                <p><strong>Start Location:</strong> <span id="startLocationDisplay"></span></p>
                <p><strong>End Location:</strong> <span id="endLocationDisplay"></span></p>
                <p><strong>Riders Needed:</strong> <span id="ridersNeededDisplay"></span></p>
                <p><strong>Current Status:</strong> <span id="statusDisplay"></span></p>
            </div>

            <div class="currently-assigned">
                <h3>Currently Assigned Riders</h3>
                <ul id="assignedRidersList"></ul>
            </div>

            <form id="assignmentForm">
                <div class="rider-selection">
                    <h3>Available Riders</h3>
                    <div id="riderCheckboxes"></div>
                </div>
                <button type="submit">Assign Riders</button>
            </form>
            <div id="message" class="message" style="display: none;"></div>
        </div>
    </div>

<script>
    /**
     * Stores the current Request ID being processed.
     * @type {string}
     */
    let currentRequestId = '';
    /**
     * Stores the list of available riders fetched from the server.
     * @type {Array<object>}
     */
    let currentRiders = [];

    /**
     * Initializes the assignment form when the DOM content is fully loaded.
     * Fetches request details and available riders from the server using a Request ID
     * passed via template scriptlet (server-side injection).
     * @listens DOMContentLoaded
     */
    document.addEventListener('DOMContentLoaded', function() {
        // This injects the server‐side requestId
        const requestId = '<?= requestId ?>'; // Server-side templated value
        if (!requestId || requestId === 'undefined' || requestId.trim() === '') { // Check if effectively empty
            showMessage('error', 'No Request ID provided. This form may have been opened directly or the ID was not passed correctly.');
            document.getElementById('loading').style.display = 'none';
            document.getElementById('formContent').style.display = 'block'; // Show form to display error
             // Disable form submission if no request ID
            const submitButton = document.querySelector('#assignmentForm button[type="submit"]');
            if (submitButton) submitButton.disabled = true;
            return;
        }
        currentRequestId = requestId;
        document.getElementById('requestIdDisplay').textContent = requestId;

        google.script.run
            .withSuccessHandler(renderForm)
            .withFailureHandler(onFailure)
            .getEscortDetailsForAssignment(requestId);
    });

    /**
     * Renders the main content of the assignment form with data received from the server.
     * Populates request details and creates checkboxes for available riders.
     * Sets up the form submission event listener.
     * @param {object} data - The data object from `getEscortDetailsForAssignment`.
     * @param {object} data.request - Details of the current request.
     * @param {Array<object>} data.riders - List of available riders.
     * @return {void}
     */
    function renderForm(data) {
        document.getElementById('loading').style.display = 'none';
        document.getElementById('formContent').style.display = 'block';

        if (!data.request) {
            showMessage('error', 'Request details not found for ID: ' + currentRequestId);
            return;
        }

        // Populate the fields
        document.getElementById('requesterNameDisplay').textContent = data.request.requesterName || 'N/A';
        document.getElementById('eventDateDisplay').textContent = data.request.eventDate || 'N/A'; // Assuming pre-formatted
        document.getElementById('startTimeDisplay').textContent = data.request.startTime || 'N/A'; // Assuming pre-formatted
        document.getElementById('startLocationDisplay').textContent = data.request.startLocation || 'N/A';
        document.getElementById('endLocationDisplay').textContent = data.request.endLocation || 'N/A';
        document.getElementById('ridersNeededDisplay').textContent = data.request.ridersNeeded || 'N/A';
        document.getElementById('statusDisplay').textContent = data.request.status || 'N/A';

        const assignedStr = data.request.ridersAssigned || '';
        const currentlyAssigned = assignedStr.split(',').map(n=>n.trim()).filter(n=>n);

<<<<<<< HEAD
        const list = document.getElementById('assignedRidersList');
=======
                const list = document.getElementById('assignedRidersList');
>>>>>>> 8a512856
        list.innerHTML = '';
        if (currentlyAssigned.length === 0) {
            const li = document.createElement('li');
            li.textContent = 'None';
            list.appendChild(li);
        } else {
            currentlyAssigned.forEach(name => {
                const li = document.createElement('li');
                li.textContent = name;
                list.appendChild(li);
            });
        }

        const div = document.getElementById('riderCheckboxes');
        div.innerHTML = ''; // Clear previous rider checkboxes
        currentRiders = data.riders || []; // Store riders data

        if (currentRiders.length === 0) {
            div.textContent = 'No active riders available.';
        } else {
            currentRiders.forEach(rider => {
                const label = document.createElement('label');
                const cb = document.createElement('input');
                cb.type = 'checkbox';
                cb.name = 'selectedRiders[]';
                cb.value = rider.name; // Use rider name as the value
                cb.dataset.jpNumber = rider.jpNumber;
                cb.dataset.phone    = rider.phone;
                cb.dataset.email    = rider.email;
                cb.dataset.carrier  = rider.carrier;
                if (currentlyAssigned.includes(rider.name)) cb.checked = true;

                label.appendChild(cb);
                label.appendChild(document.createTextNode(` ${rider.name} (${rider.jpNumber || 'N/A'})`));
                div.appendChild(label);
            });
        }

        document.getElementById('assignmentForm').addEventListener('submit', function(evt) {
            evt.preventDefault();
            const checkedInputs = Array.from(document.querySelectorAll('input[name="selectedRiders[]"]:checked'));
            const selectedRiderObjects = checkedInputs.map(cb => {
                // Find the full rider object from currentRiders to ensure all data is sent
                const fullRider = currentRiders.find(r => r.name === cb.value);
                return fullRider || { // Fallback if not found, though should always be found
                    name:     cb.value,
                    jpNumber: cb.dataset.jpNumber,
                    phone:    cb.dataset.phone,
                    email:    cb.dataset.email,
                    carrier:  cb.dataset.carrier
                };
            });
            showMessage('info', 'Assigning riders…');
            google.script.run
                .withSuccessHandler(onAssignmentSuccess)
                .withFailureHandler(onFailure)
                .processAssignmentAndPopulate(currentRequestId, selectedRiderObjects);
        });
    }

    /**
     * Handles the successful response after attempting to save assignments.
     * Displays a success message and closes the dialog after a short delay.
     * Triggers a dashboard refresh.
     * @param {object} resp - The response object from the server.
     * @param {boolean} resp.success - True if assignment was successful.
     * @param {string} resp.message - Message from the server.
     * @return {void}
     */
    function onAssignmentSuccess(resp) {
        if (resp.success) {
            showMessage('success', resp.message || 'Assignments saved successfully!');
            google.script.run.refreshDashboard(); // Refresh dashboard in the sheet
            setTimeout(()=>google.script.host.close(), 2000); // Auto-close dialog
        } else {
            showMessage('error', resp.message || 'Failed to save assignments.');
        }
    }

    /**
     * Handles failures from server-side calls (`google.script.run`).
     * Displays an error message.
     * @param {Error|object|string} err - The error object or message.
     * @return {void}
     */
    function onFailure(err) {
        const errorMessage = err.message || (typeof err === 'string' ? err : 'An unknown error occurred.');
        showMessage('error', 'Error: ' + errorMessage);
        console.error('Server-side failure:', err);
        // Consider if dashboard refresh is needed even on failure
        // google.script.run.refreshDashboard();
    }

    /**
     * Displays a message to the user in a designated message area on the form.
     * @param {'success'|'error'|'info'} type - The type of message (affects styling).
     * @param {string} txt - The text of the message to display.
     * @return {void}
     */
    function showMessage(type, txt) {
        const msgElement = document.getElementById('message');
        msgElement.className = 'message ' + type; // Applies CSS class for styling
        msgElement.textContent = txt;
        msgElement.style.display = 'block';
    }
</script>
</body>
</html><|MERGE_RESOLUTION|>--- conflicted
+++ resolved
@@ -18,11 +18,9 @@
         .message.error { background-color: #f8d7da; color: #721c24; border-color: #f5c6cb; }
         .message.info { background-color: #cce5ff; color: #004085; border-color: #b8daff; }
         .loading { text-align: center; margin-top: 50px; font-size: 1.2em; color: #555; }
-<<<<<<< HEAD
-        .currently-assigned { margin: 20px 0; }
-=======
+
                 .currently-assigned { margin: 20px 0; }
->>>>>>> 8a512856
+
         .currently-assigned ul { margin-left: 20px; list-style-type: disc; }
     </style>
 </head>
@@ -129,11 +127,9 @@
         const assignedStr = data.request.ridersAssigned || '';
         const currentlyAssigned = assignedStr.split(',').map(n=>n.trim()).filter(n=>n);
 
-<<<<<<< HEAD
-        const list = document.getElementById('assignedRidersList');
-=======
+
                 const list = document.getElementById('assignedRidersList');
->>>>>>> 8a512856
+
         list.innerHTML = '';
         if (currentlyAssigned.length === 0) {
             const li = document.createElement('li');
