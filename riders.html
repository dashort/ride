--- conflicted
+++ resolved
@@ -892,12 +892,9 @@
       let matchesMotor = true;
       if (motorFilter_value === 'Motors') {
         const certLower = certification.toLowerCase();
-<<<<<<< HEAD
-        matchesMotor = certLower.includes('standard') || certLower.includes('instructor');
-=======
+
 matchesMotor = certLower === 'standard' || certLower === 'instructor';
 
->>>>>>> 8a35bfdc
       }
 
       const shouldInclude = matchesSearch && matchesStatus && matchesMotor;
