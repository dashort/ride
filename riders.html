<!DOCTYPE html>
<html lang="en">
<head>
    <meta charset="UTF-8">
    <meta name="viewport" content="width=device-width, initial-scale=1.0">
    <title>Riders - Motorcycle Escort Management</title>
    <style>
        * {
            margin: 0;
            padding: 0;
            box-sizing: border-box;
        }

        body {
            font-family: 'Segoe UI', Tahoma, Geneva, Verdana, sans-serif;
            background: linear-gradient(135deg, #667eea 0%, #764ba2 100%);
            min-height: 100vh;
            color: #333;
        }

        .header {
            background: rgba(255, 255, 255, 0.95);
            backdrop-filter: blur(10px);
            padding: 1rem 2rem;
            box-shadow: 0 2px 20px rgba(0, 0, 0, 0.1);
            display: flex;
            justify-content: space-between;
            align-items: center;
        }

        .header h1 {
            color: #2c3e50;
            font-size: 1.8rem;
            font-weight: 600;
        }

        .user-info {
            display: flex;
            align-items: center;
            gap: 0.75rem;
        }

        .user-avatar {
            width: 32px;
            height: 32px;
            border-radius: 50%;
            background: linear-gradient(45deg, #27ae60, #2ecc71);
            display: flex;
            align-items: center;
            justify-content: center;
            color: white;
            font-weight: bold;
            font-size: 1rem;
        }

        .container {
            max-width: 1400px;
            margin: 0 auto;
            padding: 2rem;
        }

        .navigation {
            display: flex !important;
            gap: 1rem !important;
            margin: 1rem auto 2rem auto !important;
            max-width: 1400px !important;
            padding: 0 2rem !important;
            flex-wrap: wrap !important;
            justify-content: center !important;
            position: relative !important;
            z-index: 10 !important;
        }

        .nav-button {
            padding: 0.75rem 1.5rem !important;
            background: rgba(255, 255, 255, 0.9) !important;
            border: none !important;
            border-radius: 25px !important;
            color: #2c3e50 !important;
            text-decoration: none !important;
            font-weight: 600 !important;
            transition: all 0.3s ease !important;
            cursor: pointer !important;
            display: inline-flex !important;
            align-items: center !important;
            justify-content: center !important;
        }

        .nav-button:hover, .nav-button.active {
            background: #3498db !important;
            color: white !important;
            transform: translateY(-2px) !important;
            box-shadow: 0 4px 15px rgba(52, 152, 219, 0.3) !important;
        }

        .riders-header {
            background: rgba(255, 255, 255, 0.95);
            border-radius: 15px;
            padding: 2rem;
            margin-bottom: 2rem;
            box-shadow: 0 8px 32px rgba(0, 0, 0, 0.1);
        }

        .page-title {
            font-size: 2rem;
            color: #2c3e50;
            margin-bottom: 1rem;
        }

        .stats-grid {
            display: grid;
            grid-template-columns: repeat(auto-fit, minmax(200px, 1fr));
            gap: 1rem;
            margin-bottom: 2rem;
        }

        .stat-card {
            background: white;
            border-radius: 10px;
            padding: 1.5rem;
            text-align: center;
            box-shadow: 0 4px 15px rgba(0, 0, 0, 0.1);
            border-left: 4px solid #3498db;
        }

        .stat-card.success {
            border-left-color: #27ae60;
        }

        .stat-card.warning {
            border-left-color: #f39c12;
        }

        .stat-card.danger {
            border-left-color: #e74c3c;
        }

        .stat-number {
            font-size: 2rem;
            font-weight: bold;
            color: #3498db;
            display: block;
        }

        .stat-card.success .stat-number {
            color: #27ae60;
        }

        .stat-card.warning .stat-number {
            color: #f39c12;
        }

        .stat-card.danger .stat-number {
            color: #e74c3c;
        }

        .stat-label {
            color: #7f8c8d;
            font-size: 0.9rem;
            margin-top: 0.5rem;
        }

        .rider-controls {
            background: #f8f9fa;
            border-radius: 10px;
            padding: 1.5rem;
            margin-bottom: 2rem;
            display: flex;
            gap: 1rem;
            align-items: center;
            flex-wrap: wrap;
        }

        .btn {
            padding: 0.75rem 1.5rem;
            border: none;
            border-radius: 25px;
            font-weight: 600;
            cursor: pointer;
            transition: all 0.3s ease;
            text-decoration: none;
            display: inline-flex;
            align-items: center;
            gap: 0.5rem;
        }

        .btn-primary {
            background: linear-gradient(45deg, #3498db, #2980b9);
            color: white;
        }

        .btn-success {
            background: linear-gradient(45deg, #27ae60, #229954);
            color: white;
        }

        .btn-warning {
            background: linear-gradient(45deg, #f39c12, #e67e22);
            color: white;
        }

        .btn-danger {
            background: linear-gradient(45deg, #e74c3c, #c0392b);
            color: white;
        }

        .btn-info {
            background: linear-gradient(45deg, #17a2b8, #138496);
            color: white;
        }

        .btn:hover {
            transform: translateY(-2px);
            box-shadow: 0 6px 20px rgba(0, 0, 0, 0.2);
        }

        .btn-sm {
            padding: 0.5rem 1rem;
            font-size: 0.9rem;
        }

        .search-filter-section {
            display: flex;
            gap: 1rem;
            align-items: center;
            flex-wrap: wrap;
        }

        .search-box {
            flex: 1;
            min-width: 200px;
            padding: 0.75rem;
            border: 1px solid #ddd;
            border-radius: 25px;
            font-size: 1rem;
            outline: none;
            transition: all 0.3s ease;
        }

        .search-box:focus {
            border-color: #3498db;
            box-shadow: 0 0 0 2px rgba(52, 152, 219, 0.2);
        }

        .filter-select {
            padding: 0.75rem;
            border: 1px solid #ddd;
            border-radius: 25px;
            background: white;
            font-size: 1rem;
            outline: none;
        }

        .riders-table-container {
            background: white;
            border-radius: 15px;
            padding: 2rem;
            box-shadow: 0 8px 32px rgba(0, 0, 0, 0.1);
            overflow-x: auto;
        }

        .riders-table {
            width: 100%;
            border-collapse: collapse;
            font-size: 0.95rem;
        }

        .riders-table th {
            background: #f8f9fa;
            padding: 1rem;
            text-align: left;
            font-weight: 600;
            color: #2c3e50;
            border-bottom: 2px solid #ecf0f1;
        }

        .riders-table td {
            padding: 1rem;
            border-bottom: 1px solid #ecf0f1;
            vertical-align: middle;
        }
        .rider-name-cell, .rider-phone-cell {
            white-space: nowrap;
        }

        .riders-table tr:hover {
            background: rgba(52, 152, 219, 0.05);
        }

        .status-badge {
            padding: 0.25rem 0.75rem;
            border-radius: 15px;
            font-size: 0.8rem;
            font-weight: 600;
            text-transform: uppercase;
        }

        .status-active { background: #d4edda; color: #155724; }
        .status-inactive { background: #f8d7da; color: #721c24; }
        .status-vacation { background: #fff3cd; color: #856404; }
        .status-training { background: #cce5ff; color: #004085; }
        .status-suspended { background: #e2e3e5; color: #6c757d; }

        .actions-cell {
            display: flex;
            gap: 0.5rem;
            align-items: center;
        }

        .modal {
            display: none;
            position: fixed;
            z-index: 1000;
            left: 0;
            top: 0;
            width: 100%;
            height: 100%;
            background-color: rgba(0,0,0,0.5);
        }

        .modal-content {
            background-color: white;
            margin: 2% auto;
            padding: 0;
            border-radius: 15px;
            width: 90%;
            max-width: 600px;
            max-height: 90vh;
            overflow-y: auto;
            box-shadow: 0 4px 20px rgba(0,0,0,0.3);
        }

        .modal-header {
            background: linear-gradient(45deg, #3498db, #2980b9);
            color: white;
            padding: 1.5rem;
            border-radius: 15px 15px 0 0;
            display: flex;
            justify-content: space-between;
            align-items: center;
        }

        .modal-title {
            margin: 0;
            font-size: 1.3rem;
        }

        .close {
            color: white;
            font-size: 28px;
            font-weight: bold;
            cursor: pointer;
            line-height: 1;
        }

        .close:hover {
            opacity: 0.7;
        }

        .modal-body {
            padding: 2rem;
        }

        .form-grid {
            display: grid;
            grid-template-columns: repeat(auto-fit, minmax(250px, 1fr));
            gap: 1.5rem;
        }

        .form-group {
            margin-bottom: 1.5rem;
        }

        .form-group label {
            display: block;
            margin-bottom: 0.5rem;
            font-weight: 600;
            color: #2c3e50;
        }

        .form-group input,
        .form-group select {
            width: 100%;
            padding: 0.75rem;
            border: 1px solid #ddd;
            border-radius: 8px;
            font-size: 1rem;
            transition: all 0.3s ease;
        }

        .form-group input:focus,
        .form-group select:focus {
            border-color: #3498db;
            box-shadow: 0 0 0 2px rgba(52, 152, 219, 0.2);
            outline: none;
        }

        .modal-footer {
            padding: 1.5rem;
            border-top: 1px solid #ecf0f1;
            display: flex;
            justify-content: flex-end;
            gap: 1rem;
        }

        .loading {
            text-align: center;
            padding: 3rem;
            color: #7f8c8d;
        }

        .empty-state {
            text-align: center;
            padding: 3rem;
            color: #7f8c8d;
        }

        .bulk-actions {
            background: #e8f5e8;
            border: 1px solid #27ae60;
            border-radius: 10px;
            padding: 1rem;
            margin-bottom: 1rem;
            display: none;
        }

        .bulk-actions.show {
            display: block;
        }

        .checkbox-column {
            width: 40px;
            text-align: center;
        }

        @media (max-width: 768px) {
            .container {
                padding: 1rem;
            }

            .riders-header {
                padding: 1.5rem;
            }

            .stats-grid {
                grid-template-columns: repeat(2, 1fr);
            }

            .rider-controls {
                flex-direction: column;
                align-items: stretch;
            }

            .search-filter-section {
                flex-direction: column;
            }

            .riders-table-container {
                padding: 1rem;
            }

            .actions-cell {
                flex-direction: column;
            }
        }
    </style>
</head>
<body>
    <header class="header">
        <h1>🏍️ Motorcycle Escort Management</h1>
        
        <div class="user-info">
            <div class="user-avatar" id="userAvatar">?</div>
            <div>
                <div id="userName">Loading...</div>
                <div id="userRole">User</div>
            </div>
        </div>
    </header>

    <!--NAVIGATION_MENU_PLACEHOLDER-->

    <div class="container">
        <div class="riders-header">
            <h2 class="page-title">👥 Rider Management</h2>
            
            <!-- Statistics Grid -->
            <div class="stats-grid">
                <div class="stat-card">
                    <span class="stat-number" id="totalRiders">-</span>
                    <div class="stat-label">Total Riders</div>
                </div>
                <div class="stat-card success">
                    <span class="stat-number" id="activeRiders">-</span>
                    <div class="stat-label">Active</div>
                </div>
                <div class="stat-card warning">
                    <span class="stat-number" id="inactiveRiders">-</span>
                    <div class="stat-label">Inactive</div>
                </div>
                <div class="stat-card warning">
                    <span class="stat-number" id="onVacation">-</span>
                    <div class="stat-label">On Vacation</div>
                </div>
                <div class="stat-card danger">
                    <span class="stat-number" id="inTraining">-</span>
                    <div class="stat-label">In Training</div>
                </div>
            </div>
        </div>

        <!-- Rider Controls -->
        <div class="rider-controls">
            <button onclick="openAddRiderModal()" class="btn btn-success">
                ➕ Add New Rider
            </button>
            
            <div class="search-filter-section">
                <input type="text" class="search-box" placeholder="🔍 Search riders..." id="searchBox" onkeyup="filterRiders()">
                
                <select class="filter-select" id="statusFilter" onchange="filterRiders()">
                    <option value="All">All Statuses</option>
                    <option value="Active">Active</option>
                    <option value="Inactive">Inactive</option>
                    <option value="Vacation">On Vacation</option>
                    <option value="Training">In Training</option>
                    <option value="Suspended">Suspended</option>
                </select>
                <select class="filter-select" id="motorFilter" onchange="filterRiders()">
                    <option value="All">All</option>
                    <option value="Motors">Motors</option>
                </select>
            </div>
            
            <button onclick="exportRiders()" class="btn btn-info">
                📊 Export CSV
            </button>
            
            <button onclick="toggleBulkMode()" class="btn btn-warning" id="bulkModeBtn">
                📋 Bulk Actions
            </button>
        </div>

        <!-- Bulk Actions Panel -->
        <div class="bulk-actions" id="bulkActionsPanel">
            <div style="display: flex; justify-content: space-between; align-items: center;">
                <span>Selected: <span id="selectedCount">0</span> riders</span>
                <div>
                    <select id="bulkStatusSelect" class="filter-select">
                        <option value="">Select Status</option>
                        <option value="Active">Active</option>
                        <option value="Inactive">Inactive</option>
                        <option value="Vacation">On Vacation</option>
                        <option value="Training">In Training</option>
                        <option value="Suspended">Suspended</option>
                    </select>
                    <button onclick="applyBulkStatusUpdate()" class="btn btn-primary">Update Status</button>
                    <button onclick="clearSelection()" class="btn btn-danger">Clear Selection</button>
                </div>
            </div>
        </div>

        <!-- Riders Table -->
        <div class="riders-table-container">
            <div id="loadingDiv" class="loading">
                🔄 Loading riders...
            </div>
            
            <div id="tableDiv" style="display: none;">
                <table class="riders-table">
                    <thead>
                        <tr>
                            <th class="checkbox-column">
                                <input type="checkbox" id="selectAllCheckbox" onchange="toggleSelectAll()">
                            </th>
                            <th>Rider ID</th>
                            <th>Name</th>
                            <th>Phone</th>
                            <th>Email</th>
                            <th>Status</th>
                            <th>Certification</th>
                            <th>Assignments</th>
                            <th>Last Assignment</th>
                            <th>Actions</th>
                        </tr>
                    </thead>
                    <tbody id="ridersTableBody">
                    </tbody>
                </table>
            </div>
            
            <div id="emptyStateDiv" class="empty-state" style="display: none;">
                <h3>No riders found</h3>
                <p>Try adjusting your search or filter criteria</p>
            </div>
        </div>
    </div>

    <!-- Rider Modal -->
    <div id="riderModal" class="modal">
        <div class="modal-content">
            <div class="modal-header">
                <h3 class="modal-title" id="modalTitle">Add New Rider</h3>
                <span class="close" onclick="closeRiderModal()">&times;</span>
            </div>
            <div class="modal-body">
                <form id="riderForm">
                    <input type="hidden" id="originalRiderId" name="originalRiderId">
                    
                    <div class="form-grid">
                        <div class="form-group">
                            <label for="riderId">Rider ID *</label>
                            <input type="text" id="riderId" name="riderId" required>
                        </div>
                        
                        <div class="form-group">
                            <label for="riderName">Full Name *</label>
                            <input type="text" id="riderName" name="riderName" required>
                        </div>
                        
                        <div class="form-group">
                            <label for="riderPhone">Phone Number *</label>
                            <input type="tel" id="riderPhone" name="riderPhone" required>
                        </div>
                        
                        <div class="form-group">
                            <label for="riderEmail">Email</label>
                            <input type="email" id="riderEmail" name="riderEmail">
                        </div>
                        
                        <div class="form-group">
                            <label for="riderStatus">Status</label>
                            <select id="riderStatus" name="riderStatus">
                                <option value="Active">Active</option>
                                <option value="Inactive">Inactive</option>
                                <option value="Vacation">On Vacation</option>
                                <option value="Training">In Training</option>
                                <option value="Suspended">Suspended</option>
                            </select>
                        </div>
                        
                        <div class="form-group">
                            <label for="riderCertification">Certification</label>
                            <select id="riderCertification" name="riderCertification">
                                <option value="Standard">Standard</option>
                                <option value="Advanced">Advanced</option>
                                <option value="Instructor">Instructor</option>
                                <option value="Trainee">Trainee</option>
                                <option value="Not Certified">Not Certified</option>
                            </select>
                        </div>
                    </div>
                </form>
            </div>
            <div class="modal-footer">
                <button type="button" class="btn btn-secondary" onclick="closeRiderModal()">Cancel</button>
                <button type="button" class="btn btn-danger" id="deleteRiderBtn" onclick="deleteCurrentRider()" style="display:none">🗑️ Delete</button>
                <button type="button" class="btn btn-success" onclick="saveRider()">💾 Save Rider</button>
            </div>
        </div>
    </div>

<script>
    // Global state
    let app = {
        user: null,
        riders: [],
        filteredRiders: [],
        selectedRiders: new Set(),
        bulkMode: false,
        isOnline: navigator.onLine
    };

    // Initialize page
    document.addEventListener('DOMContentLoaded', () => {
        console.log('🚀 Riders page loading...');

        const params = new URLSearchParams(window.location.search);
        const statusParam = params.get('status');
        if (statusParam) {
            const statusFilter = document.getElementById('statusFilter');
            if (statusFilter) {
                statusFilter.value = statusParam;
            }
        }

        loadRidersData();
        setupEventListeners();

        // Fetch the web app URL when running inside Apps Script
        if (typeof google !== 'undefined' && google.script && google.script.run) {
            try {
                google.script.run
                    .withSuccessHandler(url => { window.ridersBaseUrl = url; })
                    .withFailureHandler(() => { window.ridersBaseUrl = null; })
                    .getWebAppUrl();
            } catch (e) {
                window.ridersBaseUrl = null;
            }
        }
    });

/**
 * IMPROVED: Better event listener setup
 * Replace the setupEventListeners function in riders.html
 */
function setupEventListeners() {
  console.log('🔧 Setting up event listeners...');
  
  // Search box with multiple event types
  const searchBox = document.getElementById('searchBox');
  if (searchBox) {
    console.log('✅ Search box found, adding listeners');
    
    // Remove any existing listeners
    searchBox.removeEventListener('input', filterRiders);
    searchBox.removeEventListener('keyup', filterRiders);
    searchBox.removeEventListener('change', filterRiders);
    
    // Add multiple event listeners for better responsiveness
    searchBox.addEventListener('input', debounce(filterRiders, 300));
    searchBox.addEventListener('keyup', debounce(filterRiders, 300));
    searchBox.addEventListener('change', filterRiders);
    
    console.log('✅ Search box listeners added');
  } else {
    console.error('❌ Search box not found!');
  }
  
  // Status filter
  const statusFilter = document.getElementById('statusFilter');
  const motorFilter = document.getElementById('motorFilter');
  if (statusFilter) {
    console.log('✅ Status filter found, adding listener');
    statusFilter.addEventListener('change', filterRiders);
  } else {
    console.error('❌ Status filter not found!');
  }

  if (motorFilter) {
    console.log('✅ Motor filter found, adding listener');
    motorFilter.addEventListener('change', filterRiders);
  } else {
    console.error('❌ Motor filter not found!');
  }
  
  // Modal close on outside click
  window.onclick = function(event) {
    const modal = document.getElementById('riderModal');
    if (event.target === modal) {
      closeRiderModal();
    }
  }
  
  console.log('✅ Event listeners setup complete');
}

    function loadRidersData() {
        showLoading();
        
        if (typeof google !== 'undefined' && google.script && google.script.run) {
            google.script.run
                .withSuccessHandler(handleRidersDataSuccess)
                .withFailureHandler(handleRidersDataFailure)
                .getPageDataForRiders();
        } else {
            console.log('⚠️ Google Apps Script not available');
            handleRidersDataFailure({ message: "Google Apps Script not available." });
        }
    }

    function handleRidersDataSuccess(data) {
        hideLoading();
        
        if (data && data.success) {
            console.log('✅ Riders data loaded:', data);
            app.user = data.user;
            app.riders = data.riders || [];
            app.filteredRiders = [...app.riders];
            
            updateUserInfo(data.user);
            updateStats(data.stats);
            renderRidersTable(app.filteredRiders);
            showTable();
        } else {
            console.error('❌ Failed to load riders data:', data ? data.error : 'No data');
            showError('Failed to load riders: ' + (data ? data.error : 'Unknown error'));
        }
    }

    function handleRidersDataFailure(error) {
        hideLoading();
        console.error('❌ Error loading riders:', error);
        showError('Error loading riders: ' + (error.message || error));
    }

    function updateUserInfo(user) {
        document.getElementById('userName').textContent = user.name || 'User';
        document.getElementById('userRole').textContent = (user.roles || ['user']).join(', ');
        document.getElementById('userAvatar').textContent = (user.name || 'U').charAt(0).toUpperCase();
    }

    function updateStats(stats) {
        document.getElementById('totalRiders').textContent = stats.totalRiders || 0;
        document.getElementById('activeRiders').textContent = stats.activeRiders || 0;
        document.getElementById('inactiveRiders').textContent = stats.inactiveRiders || 0;
        document.getElementById('onVacation').textContent = stats.onVacation || 0;
        document.getElementById('inTraining').textContent = stats.inTraining || 0;
    }



// Debug function to test delete functionality
function testDeleteFunction() {
  if (app.riders && app.riders.length > 0) {
    const firstRider = app.riders[0];
    const riderId = firstRider.jpNumber || firstRider['Rider ID'];
    console.log('🧪 Testing delete function with first rider:', riderId);
    
    if (confirm('This is a test. Do you want to test the delete function (no actual deletion will occur)?')) {
      console.log('✅ Delete function test would proceed with rider:', riderId);
      showSuccess('Delete function test completed - no actual deletion performed');
    }
  } else {
    console.log('❌ No riders available for testing');
  }
}

/**
 * SEARCH FIX: Replace the filterRiders function in your riders.html
 * This function handles both search and status filtering
 */

function filterRiders() {
  console.log('🔍 filterRiders called');
  
  const searchBox = document.getElementById('searchBox');
  const statusFilter = document.getElementById('statusFilter');
  const motorFilter = document.getElementById('motorFilter');

  if (!searchBox || !statusFilter) {
    console.error('❌ Search elements not found');
    return;
  }
  
  const searchTerm = searchBox.value.toLowerCase().trim();
  const statusFilter_value = statusFilter.value;
  const motorFilter_value = motorFilter ? motorFilter.value : 'All';
  
  console.log(`🔍 Filtering: search="${searchTerm}" status="${statusFilter_value}" motors="${motorFilter_value}"`);
  console.log(`📊 Total riders to filter: ${app.riders.length}`);
  
  if (!app.riders || app.riders.length === 0) {
    console.warn('⚠️ No riders data to filter');
    showEmptyState();
    return;
  }
  
  // Apply filters
  app.filteredRiders = app.riders.filter((rider, index) => {
    try {
      // Get rider data with multiple field name options
      const name = rider.name || rider['Full Name'] || '';
      const riderId = rider.jpNumber || rider['Rider ID'] || '';
      const phone = rider.phone || rider['Phone Number'] || '';
      const email = rider.email || rider['Email'] || '';
      const status = rider.status || rider['Status'] || 'Active';
      const certification = rider.certification || rider['Certification'] || '';
      
      // Debug first few riders during filtering
      if (index < 3 && searchTerm) {
        console.log(`  Checking rider ${index + 1}: name="${name}" id="${riderId}" status="${status}"`);
      }
      
      // Search filter (if search term provided)
      let matchesSearch = true;
      if (searchTerm) {
        matchesSearch = 
          name.toLowerCase().includes(searchTerm) ||
          riderId.toLowerCase().includes(searchTerm) ||
          phone.toLowerCase().includes(searchTerm) ||
          email.toLowerCase().includes(searchTerm);
      }
      
      // Status filter (if not "All")
      let matchesStatus = true;
      if (statusFilter_value && statusFilter_value !== 'All') {
        matchesStatus = status === statusFilter_value;
      }

      // Motor filter
      let matchesMotor = true;
      if (motorFilter_value === 'Motors') {
        const certLower = certification.toLowerCase();
<<<<<<< HEAD
        matchesMotor = certLower.includes('standard') || certLower.includes('instructor');
=======

matchesMotor = certLower === 'standard' || certLower === 'instructor';

>>>>>>> 79dff335
      }

      const shouldInclude = matchesSearch && matchesStatus && matchesMotor;
      
      // Debug matches for first few riders
      if (index < 3 && searchTerm) {
        console.log(`    Search match: ${matchesSearch}, Status match: ${matchesStatus}, Motor match: ${matchesMotor}, Include: ${shouldInclude}`);
      }
      
      return shouldInclude;
      
    } catch (error) {
      console.warn(`⚠️ Error filtering rider ${index}:`, error);
      return false;
    }
  });
  
  console.log(`✅ Filtered results: ${app.filteredRiders.length} riders`);
  
  // Update display
  if (app.filteredRiders.length > 0) {
    renderRidersTable(app.filteredRiders);
    showTable();
  } else {
    showEmptyState();
  }
}

/**
 * IMPROVED: Better event listener setup
 * Replace the setupEventListeners function in riders.html
 */
function setupEventListeners() {
  console.log('🔧 Setting up event listeners...');
  
  // Search box with multiple event types
  const searchBox = document.getElementById('searchBox');
  if (searchBox) {
    console.log('✅ Search box found, adding listeners');
    
    // Remove any existing listeners
    searchBox.removeEventListener('input', filterRiders);
    searchBox.removeEventListener('keyup', filterRiders);
    searchBox.removeEventListener('change', filterRiders);
    
    // Add multiple event listeners for better responsiveness
    searchBox.addEventListener('input', debounce(filterRiders, 300));
    searchBox.addEventListener('keyup', debounce(filterRiders, 300));
    searchBox.addEventListener('change', filterRiders);
    
    console.log('✅ Search box listeners added');
  } else {
    console.error('❌ Search box not found!');
  }
  
  // Status filter
  const statusFilter = document.getElementById('statusFilter');
  const motorFilter = document.getElementById('motorFilter');
  if (statusFilter) {
    console.log('✅ Status filter found, adding listener');
    statusFilter.addEventListener('change', filterRiders);
  } else {
    console.error('❌ Status filter not found!');
  }

  if (motorFilter) {
    console.log('✅ Motor filter found, adding listener');
    motorFilter.addEventListener('change', filterRiders);
  } else {
    console.error('❌ Motor filter not found!');
  }
  
  // Modal close on outside click
  window.onclick = function(event) {
    const modal = document.getElementById('riderModal');
    if (event.target === modal) {
      closeRiderModal();
    }
  }
  
  console.log('✅ Event listeners setup complete');
}

/**
 * IMPROVED: Better debounce function
 * Make sure this debounce function exists in riders.html
 */
function debounce(func, wait) {
  let timeout;
  return function executedFunction(...args) {
    const later = () => {
      clearTimeout(timeout);
      func(...args);
    };
    clearTimeout(timeout);
    timeout = setTimeout(later, wait);
  };
}

/**
 * TEST SEARCH: Add this function to test search manually
 * Add this to riders.html and call it from browser console
 */
function testSearch(searchTerm = 'test') {
  console.log(`🧪 Testing search with term: "${searchTerm}"`);
  
  const searchBox = document.getElementById('searchBox');
  if (!searchBox) {
    console.error('❌ Search box not found');
    return;
  }
  
  // Set the search value
  searchBox.value = searchTerm;
  
  // Trigger the search
  console.log('🔍 Triggering filterRiders...');
  filterRiders();
  
  console.log('✅ Search test complete');
}

function openAddRiderModal() {
        document.getElementById('modalTitle').textContent = 'Add New Rider';
        document.getElementById('riderForm').reset();
        document.getElementById('originalRiderId').value = '';
        document.getElementById('deleteRiderBtn').style.display = 'none';
        document.getElementById('riderModal').style.display = 'block';
    }

function editRider(riderId) {
  console.log('🖱️ Edit button clicked for rider ID:', riderId, 'Type:', typeof riderId);
  console.log('🔍 Available riders in app.riders:', app.riders.length);
  
  // Debug: Show first few riders and their ID structure
  if (app.riders.length > 0) {
    console.log('📊 First 3 riders structure:');
    app.riders.slice(0, 3).forEach((r, i) => {
      console.log(`  ${i + 1}:`, {
        jpNumber: r.jpNumber,
        'Rider ID': r['Rider ID'],
        name: r.name,
        allKeys: Object.keys(r)
      });
    });
  }
  
  // Try multiple search strategies
  let rider = null;
  let searchMethod = '';
  
  // Strategy 1: Search by jpNumber (exact match)
  rider = app.riders.find(r => r.jpNumber === riderId);
  if (rider) {
    searchMethod = 'jpNumber exact match';
  } else {
    // Strategy 2: Search by jpNumber (string comparison)
    rider = app.riders.find(r => String(r.jpNumber) === String(riderId));
    if (rider) {
      searchMethod = 'jpNumber string match';
    } else {
      // Strategy 3: Search by 'Rider ID' field (column name)
      rider = app.riders.find(r => r['Rider ID'] === riderId);
      if (rider) {
        searchMethod = 'Rider ID field exact match';
      } else {
        // Strategy 4: Search by 'Rider ID' field (string comparison)
        rider = app.riders.find(r => String(r['Rider ID']) === String(riderId));
        if (rider) {
          searchMethod = 'Rider ID field string match';
        } else {
          // Strategy 5: Search by any field that might contain the ID
          rider = app.riders.find(r => {
            return Object.values(r).some(value => String(value) === String(riderId));
          });
          if (rider) {
            searchMethod = 'found in any field';
          }
        }
      }
    }
  }
  
  if (!rider) {
    console.error('❌ Rider not found with any strategy');
    console.log('🔍 All rider IDs available:');
    app.riders.forEach((r, i) => {
      console.log(`  ${i + 1}: jpNumber="${r.jpNumber}" | Rider ID="${r['Rider ID']}" | Name="${r.name}"`);
    });
    
    showError(`Rider with ID "${riderId}" not found. Available riders: ${app.riders.length}`);
    return;
  }
  
  console.log(`✅ Found rider via ${searchMethod}:`, rider.name);
  
  // Proceed with edit modal
  document.getElementById('modalTitle').textContent = 'Edit Rider';
  document.getElementById('originalRiderId').value = riderId;
  
  // Use the correct field names based on what we found
  document.getElementById('riderId').value = rider.jpNumber || rider['Rider ID'] || '';
  document.getElementById('riderName').value = rider.name || rider['Full Name'] || '';
  document.getElementById('riderPhone').value = rider.phone || rider['Phone Number'] || '';
  document.getElementById('riderEmail').value = rider.email || rider['Email'] || '';
  document.getElementById('riderStatus').value = rider.status || rider['Status'] || 'Active';
  document.getElementById('riderCertification').value = rider.certification || rider['Certification'] || 'Standard';

  document.getElementById('deleteRiderBtn').style.display = 'inline-block';

  document.getElementById('riderModal').style.display = 'block';
}

function closeRiderModal() {
    document.getElementById('riderModal').style.display = 'none';
}

function deleteCurrentRider() {
  const riderId = document.getElementById('originalRiderId').value;
  if (!riderId) {
    alert('No rider selected for deletion');
    return;
  }
  deleteRider(riderId);
}
/**
    function saveRider() {
        const formData = new FormData(document.getElementById('riderForm'));
        const isUpdate = document.getElementById('originalRiderId').value;
        
        // Map to your CONFIG column names
        const riderData = {
            'Rider ID': formData.get('riderId'),
            'Full Name': formData.get('riderName'),
            'Phone Number': formData.get('riderPhone'),
            'Email': formData.get('riderEmail'),
            'Status': formData.get('riderStatus'),
            'Certification': formData.get('riderCertification')
        };

        // Validate required fields
        if (!riderData['Rider ID'] || !riderData['Full Name'] || !riderData['Phone Number']) {
            showError('Please fill in all required fields');
            return;
        }

        showLoading('Saving rider...');
        
        const action = isUpdate ? 'update' : 'create';
        
        google.script.run
            .withSuccessHandler(handleRiderOperationSuccess)
            .withFailureHandler(handleRiderOperationFailure)
            .handleRiderOperation(action, riderData);
    }
*/
function deleteRider(riderId) {
  console.log('🗑️ Delete button clicked for rider ID:', riderId);
  
  // Find the rider to get their name for confirmation
  const rider = app.riders.find(r => 
    r.jpNumber === riderId || 
    r['Rider ID'] === riderId ||
    String(r.jpNumber) === String(riderId) ||
    String(r['Rider ID']) === String(riderId)
  );
  
  const riderName = rider ? (rider.name || rider['Full Name'] || 'Unknown Rider') : riderId;
  
  // Enhanced confirmation dialog
  const confirmMessage = `⚠️ DELETE RIDER CONFIRMATION\n\n` +
    `Rider: ${riderName}\n` +
    `ID: ${riderId}\n\n` +
    `This will permanently delete this rider from the system.\n` +
    `This action CANNOT be undone.\n\n` +
    `Are you absolutely sure you want to proceed?`;
  
  if (!confirm(confirmMessage)) {
    console.log('❌ Rider deletion cancelled by user');
    return;
  }

  // Show loading state
  showLoading('Deleting rider...');
  
  console.log(`🗑️ Proceeding with deletion of rider: ${riderName} (ID: ${riderId})`);
  
  if (typeof google !== 'undefined' && google.script && google.script.run) {
    google.script.run
      .withSuccessHandler(function(result) {
        console.log('✅ Delete operation completed:', result);
        handleRiderOperationSuccess(result);
      })
      .withFailureHandler(function(error) {
        console.error('❌ Delete operation failed:', error);
        handleRiderOperationFailure(error);
      })
      .handleRiderOperation('delete', { riderId: riderId });
  } else {
    console.error('❌ Google Apps Script not available');
    handleRiderOperationFailure({ message: "Google Apps Script not available." });
  }
}


function saveRider() {
  console.log('💾 saveRider called');
  
  const formData = new FormData(document.getElementById('riderForm'));
  const isUpdate = document.getElementById('originalRiderId').value;
  
  // Debug: Show all form data
  console.log('📋 Form data collected:');
  for (let [key, value] of formData.entries()) {
    console.log(`  ${key}: "${value}"`);
  }
  
  // Map to your CONFIG column names
  const riderData = {
    'Rider ID': formData.get('riderId'),
    'Full Name': formData.get('riderName'),
    'Phone Number': formData.get('riderPhone'),
    'Email': formData.get('riderEmail'),
    'Status': formData.get('riderStatus'),
    'Certification': formData.get('riderCertification') // ← Check this value
  };
  
  console.log('🗂️ Mapped rider data:', riderData);
  console.log(`📜 Certification value: "${riderData['Certification']}" (length: ${riderData['Certification']?.length})`);
  
  // Validate required fields
  if (!riderData['Rider ID'] || !riderData['Full Name'] || !riderData['Phone Number']) {
    const missingFields = [];
    if (!riderData['Rider ID']) missingFields.push('Rider ID');
    if (!riderData['Full Name']) missingFields.push('Full Name');
    if (!riderData['Phone Number']) missingFields.push('Phone Number');
    
    console.error('❌ Missing required fields:', missingFields);
    showError('Please fill in all required fields: ' + missingFields.join(', '));
    return;
  }
  
  // Special check for certification
  const certification = riderData['Certification'];
  if (!certification || certification.trim() === '') {
    console.warn('⚠️ No certification selected, using default');
    riderData['Certification'] = 'Standard';
  }
  
  console.log('✅ Validation passed, sending to server...');
  showLoading('Saving rider...');
  
  const action = isUpdate ? 'update' : 'create';
  console.log(`📤 Calling handleRiderOperation: action="${action}"`);
  
  google.script.run
    .withSuccessHandler(handleRiderOperationSuccess)
    .withFailureHandler(handleRiderOperationFailure)
    .handleRiderOperation(action, riderData);
}
/**
 * INITIALIZE SEARCH: Make sure this runs after data loads
 * Update your handleRidersDataSuccess function in riders.html
 */
function handleRidersDataSuccess(data) {
  hideLoading();
  
  if (data && data.success) {
    console.log('✅ Riders data loaded:', data);
    app.user = data.user;
    app.riders = data.riders || [];
    app.filteredRiders = [...app.riders]; // Initialize filtered riders
    
    updateUserInfo(data.user);
    updateStats(data.stats);
    renderRidersTable(app.filteredRiders); // Use filtered riders
    showTable();
    fetchAssignmentCountsForRiders(app.filteredRiders);

    // IMPORTANT: Setup search after data is loaded
    setupEventListeners();

    // Apply filter from URL if provided
    const params = new URLSearchParams(window.location.search);
    const statusParam = params.get('status');
    if (statusParam) {
      const statusFilter = document.getElementById('statusFilter');
      if (statusFilter) {
        statusFilter.value = statusParam;
        filterRiders();
      }
    }
    
    console.log(`🔍 Search ready with ${app.riders.length} riders`);
  } else {
    console.error('❌ Failed to load riders data:', data ? data.error : 'No data');
    showError('Failed to load riders: ' + (data ? data.error : 'Unknown error'));
  }
}

function handleRiderOperationSuccess(result) {
  hideLoading();
  
  console.log('✅ Rider operation successful:', result);
  
  if (result && result.success) {
    showSuccess(result.message || 'Operation completed successfully');
    
    // Close the modal
    closeRiderModal();
    
    // Refresh the riders list to show changes
    loadRidersData();
    
  } else {
    showError('Operation failed: ' + (result ? result.message : 'Unknown error'));
  }
}

function handleRiderOperationFailure(error) {
  hideLoading();
  console.error('❌ Rider operation failed:', error);
  showError('Operation failed: ' + (error.message || error));
}

function deleteRider(riderId) {
  console.log('🗑️ Delete button clicked for rider ID:', riderId);
  
  // Find the rider to get their name for confirmation
  const rider = app.riders.find(r => 
    r.jpNumber === riderId || 
    r['Rider ID'] === riderId ||
    String(r.jpNumber) === String(riderId) ||
    String(r['Rider ID']) === String(riderId)
  );
  
  const riderName = rider ? (rider.name || rider['Full Name'] || 'Unknown Rider') : riderId;
  
  // Enhanced confirmation dialog
  const confirmMessage = `⚠️ DELETE RIDER CONFIRMATION\n\n` +
    `Rider: ${riderName}\n` +
    `ID: ${riderId}\n\n` +
    `This will permanently delete this rider from the system.\n` +
    `This action CANNOT be undone.\n\n` +
    `Are you absolutely sure you want to proceed?`;
  
  if (!confirm(confirmMessage)) {
    console.log('❌ Rider deletion cancelled by user');
    return;
  }

  // Show loading state
  showLoading('Deleting rider...');
  
  console.log(`🗑️ Proceeding with deletion of rider: ${riderName} (ID: ${riderId})`);
  
  if (typeof google !== 'undefined' && google.script && google.script.run) {
    google.script.run
      .withSuccessHandler(function(result) {
        console.log('✅ Delete operation completed:', result);
        handleRiderOperationSuccess(result);
      })
      .withFailureHandler(function(error) {
        console.error('❌ Delete operation failed:', error);
        handleRiderOperationFailure(error);
      })
      .handleRiderOperation('delete', { riderId: riderId });
  } else {
    console.error('❌ Google Apps Script not available');
    handleRiderOperationFailure({ message: "Google Apps Script not available." });
  }
}

if (typeof handleRiderOperationFailure === 'undefined') {
  window.handleRiderOperationFailure = function(error) {
    hideLoading();
    showError('Operation failed: ' + (error.message || error));
  };
}

    function handleExportSuccess(result) {
        hideLoading();
        
        if (result && result.success) {
            // Create and download CSV file
            const blob = new Blob([result.csvContent], { type: 'text/csv' });
            const url = URL.createObjectURL(blob);
            const a = document.createElement('a');
            a.href = url;
            a.download = result.filename;
            a.click();
            URL.revokeObjectURL(url);
            
            showSuccess(`Exported ${result.count} riders successfully`);
        } else {
            showError('Export failed: ' + (result ? result.message : 'Unknown error'));
        }
    }

    // Bulk operations
    function toggleBulkMode() {
        app.bulkMode = !app.bulkMode;
        const panel = document.getElementById('bulkActionsPanel');
        const btn = document.getElementById('bulkModeBtn');
        
        if (app.bulkMode) {
            panel.classList.add('show');
            btn.textContent = '❌ Exit Bulk Mode';
            btn.className = 'btn btn-danger';
        } else {
            panel.classList.remove('show');
            btn.textContent = '📋 Bulk Actions';
            btn.className = 'btn btn-warning';
            clearSelection();
        }
    }

    function toggleSelectAll() {
        const selectAllCheckbox = document.getElementById('selectAllCheckbox');
        const checkboxes = document.querySelectorAll('.rider-checkbox');
        
        checkboxes.forEach(checkbox => {
            checkbox.checked = selectAllCheckbox.checked;
        });
        
        updateSelection();
    }

    function updateSelection() {
        const checkboxes = document.querySelectorAll('.rider-checkbox:checked');
        app.selectedRiders.clear();
        
        checkboxes.forEach(checkbox => {
            app.selectedRiders.add(checkbox.dataset.riderId);
        });
        
        document.getElementById('selectedCount').textContent = app.selectedRiders.size;
        
        // Update select all checkbox
        const totalCheckboxes = document.querySelectorAll('.rider-checkbox').length;
        const selectAllCheckbox = document.getElementById('selectAllCheckbox');
        selectAllCheckbox.indeterminate = app.selectedRiders.size > 0 && app.selectedRiders.size < totalCheckboxes;
        selectAllCheckbox.checked = app.selectedRiders.size === totalCheckboxes && totalCheckboxes > 0;
    }

    function clearSelection() {
        app.selectedRiders.clear();
        document.querySelectorAll('.rider-checkbox').forEach(checkbox => {
            checkbox.checked = false;
        });
        document.getElementById('selectAllCheckbox').checked = false;
        updateSelection();
    }

    function applyBulkStatusUpdate() {
        const newStatus = document.getElementById('bulkStatusSelect').value;
        
        if (!newStatus) {
            showError('Please select a status');
            return;
        }
        
        if (app.selectedRiders.size === 0) {
            showError('Please select riders to update');
            return;
        }
        
        const riderIds = Array.from(app.selectedRiders);
        
        if (!confirm(`Update status to "${newStatus}" for ${riderIds.length} selected rider(s)?`)) {
            return;
        }
        
        showLoading('Updating rider statuses...');
        
        google.script.run
            .withSuccessHandler(handleBulkUpdateSuccess)
            .withFailureHandler(handleRiderOperationFailure)
            .handleRiderOperation('bulkUpdateStatus', { riderIds: riderIds, newStatus: newStatus });
    }

    function handleBulkUpdateSuccess(result) {
        hideLoading();
        
        if (result && result.success) {
            showSuccess(`Bulk update completed: ${result.successCount} successful, ${result.failureCount} failed`);
            clearSelection();
            loadRidersData(); // Refresh the list
        } else {
            showError('Bulk update failed: ' + (result ? result.message : 'Unknown error'));
        }
    }

    // UI state functions
    function showLoading(message = 'Loading...') {
        document.getElementById('loadingDiv').style.display = 'block';
        document.getElementById('tableDiv').style.display = 'none';
        document.getElementById('emptyStateDiv').style.display = 'none';
        document.getElementById('loadingDiv').innerHTML = `🔄 ${message}`;
    }

    function hideLoading() {
        document.getElementById('loadingDiv').style.display = 'none';
    }

    function showTable() {
        document.getElementById('tableDiv').style.display = 'block';
        document.getElementById('emptyStateDiv').style.display = 'none';
    }

    function showEmptyState() {
        document.getElementById('tableDiv').style.display = 'none';
        document.getElementById('emptyStateDiv').style.display = 'block';
    }

    function showSuccess(message) {
        showNotification(message, '#27ae60');
    }

    function showError(message) {
        showNotification('Error: ' + message, '#e74c3c');
    }

    function showNotification(message, color) {
        const notification = document.createElement('div');
        notification.style.position = 'fixed';
        notification.style.top = '20px';
        notification.style.right = '20px';
        notification.style.background = color;
        notification.style.color = 'white';
        notification.style.padding = '1rem';
        notification.style.borderRadius = '5px';
        notification.style.zIndex = '9999';
        notification.style.maxWidth = '300px';
        notification.textContent = message;
        
        document.body.appendChild(notification);
        
        setTimeout(() => {
            notification.remove();
        }, 3000);
    }

<!-- Add these functions to your riders.html <script> section -->

// Enhanced renderRidersTable with clickable rider names
function renderRidersTable(riders) {
  const tbody = document.getElementById('ridersTableBody');
  
  if (!riders || riders.length === 0) {
    showEmptyState();
    return;
  }

  // Clear existing content
  tbody.innerHTML = '';

  riders.forEach((rider, index) => {
    // Get the rider ID - try multiple field names
    const riderId = rider.jpNumber || rider['Rider ID'] || rider.riderId || `rider-${index}`;
    const riderName = rider.name || rider['Full Name'] || 'Unknown';
    const riderPhone = rider.phone || rider['Phone Number'] || '';
    const riderEmail = rider.email || rider['Email'] || '';
    const riderStatus = rider.status || rider['Status'] || 'Active';
    const riderCertification = rider.certification || rider['Certification'] || 'Standard';
    const totalAssignments = rider.totalAssignments || rider['Total Assignments'] || 0;
    const lastAssignment = rider.lastAssignmentDate || rider['Last Assignment Date'] || 'Never';

    // Create clickable rider name with assignment count
    const riderNameCell = createRiderNameLink(riderName, riderId, totalAssignments);

    // Create table row
    const tr = document.createElement('tr');
    tr.innerHTML = `
      <td class="checkbox-column">
        <input type="checkbox" class="rider-checkbox" data-rider-id="${riderId}" onchange="updateSelection()">
      </td>
      <td>${riderId}</td>
      <td class="rider-name-cell">${riderNameCell}</td>
      <td class="rider-phone-cell">${riderPhone}</td>
      <td>${riderEmail}</td>
      <td><span class="status-badge status-${riderStatus.toLowerCase()}">${riderStatus}</span></td>
      <td>${riderCertification}</td>
      <td>${totalAssignments}</td>
      <td>${lastAssignment}</td>
      <td class="actions-cell">
        <button onclick="editRider('${riderId}')" class="btn btn-sm btn-primary" title="Edit ${riderName}">
          ✏️ Edit
        </button>
      </td>
    `;

    tbody.appendChild(tr);
  });

  console.log(`✅ Rendered ${riders.length} riders in table with clickable names`);
}

// Create clickable rider name link
function createRiderNameLink(riderName, riderId, totalAssignments) {
  const hasAssignments = totalAssignments && totalAssignments > 0;
  const linkTitle = hasAssignments
    ? `View ${totalAssignments} assignment(s) for ${riderName}`
    : `${riderName} - No current assignments`;
  
  return `
    <a href="#"
       data-rider-id="${riderId}"
       class="rider-name-link ${hasAssignments ? 'has-assignments' : 'no-assignments'}"
       onclick="viewRiderAssignments('${riderId}', '${riderName.replace(/'/g, "\\'")}'); return false;"
       title="${linkTitle}">
      ${riderName}
      ${hasAssignments ? ` <span class="assignment-count">(${totalAssignments})</span>` : ''}
    </a>
  `;
}

// Fetch assignment counts for each rider and update tooltips
function fetchAssignmentCountsForRiders(riders) {
  if (!(typeof google !== 'undefined' && google.script && google.script.run)) {
    return; // Google Apps Script not available
  }

  riders.forEach(rider => {
    const riderId = rider.jpNumber || rider['Rider ID'];
    const riderName = rider.name || rider['Full Name'];
    if (!riderId || !riderName) return;

    google.script.run
      .withSuccessHandler(summary => {
        const count = summary && summary.summary ? summary.summary.total : 0;
        const link = document.querySelector(
          `.rider-name-link[data-rider-id="${riderId}"]`
        );
        if (link) {
          if (count > 0) {
            link.title = `View ${count} assignment(s) for ${riderName}`;
            let span = link.querySelector('.assignment-count');
            if (!span) {
              span = document.createElement('span');
              span.className = 'assignment-count';
              link.appendChild(span);
            }
            span.textContent = `(${count})`;
            link.classList.add('has-assignments');
            link.classList.remove('no-assignments');
          } else {
            link.title = `${riderName} - No current assignments`;
            const span = link.querySelector('.assignment-count');
            if (span) span.remove();
            link.classList.add('no-assignments');
            link.classList.remove('has-assignments');
          }
        }
      })
      .withFailureHandler(err => {
        console.error('Failed to fetch assignment summary', err);
      })
      .getRiderAssignmentSummary(riderId, riderName);
  });
}

// Main function to view rider assignments
function viewRiderAssignments(riderId, riderName) {
  console.log(`🔍 Viewing assignments for rider: ${riderName} (ID: ${riderId})`);
  
  showLoading(`Loading assignments for ${riderName}...`);
  
  if (typeof google !== 'undefined' && google.script && google.script.run) {
    google.script.run
      .withSuccessHandler(function(result) {
        hideLoading();
        displayRiderAssignments(result, riderName, riderId);
      })
      .withFailureHandler(function(error) {
        hideLoading();
        showError(`Failed to load assignments for ${riderName}: ${error.message || error}`);
      })
      .getRiderAssignments(riderId, riderName);
  } else {
    hideLoading();
    // Fallback: Navigate to assignments page with rider filter
    const baseUrl = 'https://script.google.com/macros/s/AKfycbyGPHwTNYnqK59cdsI6NVv5O5aBlrzSnulpVu-WJ86-1rlkT3PqIf_FAWgrFpcNbMVU/exec';
    window.open(`${baseUrl}?page=assignments&rider=${encodeURIComponent(riderName)}`, '_blank');
  }
}

// Display rider assignments in a modal
function displayRiderAssignments(assignments, riderName, riderId) {
  console.log(`📋 Displaying ${assignments.length} assignments for ${riderName}`);
  
  // Create or get the assignments modal
  let modal = document.getElementById('assignmentsModal');
  if (!modal) {
    modal = createAssignmentsModal();
  }
  
  const modalTitle = document.getElementById('assignmentsModalTitle');
  const modalBody = document.getElementById('assignmentsModalBody');
  
  modalTitle.textContent = `🏍️ Assignments for ${riderName}`;
  
  if (!assignments || assignments.length === 0) {
    modalBody.innerHTML = `
      <div class="no-assignments">
        <p><strong>${riderName}</strong> has no current assignments.</p>
        <p>They are available for new assignments.</p>
      </div>
    `;
  } else {
    modalBody.innerHTML = createAssignmentsTable(assignments, riderName);
  }
  
  modal.style.display = 'block';
}

// Create assignments modal HTML
function createAssignmentsModal() {
  const modal = document.createElement('div');
  modal.id = 'assignmentsModal';
  modal.className = 'modal';
  modal.innerHTML = `
    <div class="modal-content assignments-modal-content">
      <div class="modal-header">
        <h3 class="modal-title" id="assignmentsModalTitle">Rider Assignments</h3>
        <span class="close" onclick="closeAssignmentsModal()">&times;</span>
      </div>
      <div class="modal-body" id="assignmentsModalBody">
        Loading assignments...
      </div>
      <div class="modal-footer">
        <button type="button" class="btn btn-primary" onclick="goToAssignmentsPage()">
          📋 View All Assignments
        </button>
        <button type="button" class="btn btn-secondary" onclick="closeAssignmentsModal()">
          Close
        </button>
      </div>
    </div>
  `;
  
  document.body.appendChild(modal);
  return modal;
}

// Create assignments table HTML
function createAssignmentsTable(assignments, riderName) {
  const today = new Date();
  today.setHours(0, 0, 0, 0);
  
  // Separate upcoming and past assignments
  const upcoming = [];
  const past = [];
  
  assignments.forEach(assignment => {
    try {
      const eventDate = new Date(assignment.eventDate || assignment.date);
      if (eventDate >= today) {
        upcoming.push(assignment);
      } else {
        past.push(assignment);
      }
    } catch (e) {
      upcoming.push(assignment); // Default to upcoming if date parsing fails
    }
  });
  
  let html = '';
  
  // Upcoming assignments section
  if (upcoming.length > 0) {
    html += `
      <div class="assignments-section">
        <h4>🔜 Upcoming Assignments (${upcoming.length})</h4>
        <div class="assignments-table-container">
          <table class="assignments-table">
            <thead>
              <tr>
                <th>Request ID</th>
                <th>Date</th>
                <th>Time</th>
                <th>Location</th>
                <th>Status</th>
                <th>Actions</th>
              </tr>
            </thead>
            <tbody>
              ${upcoming.map(assignment => createAssignmentRow(assignment)).join('')}
            </tbody>
          </table>
        </div>
      </div>
    `;
  }
  
  // Past assignments section (show last 5)
  if (past.length > 0) {
    const recentPast = past.slice(0, 5);
    html += `
      <div class="assignments-section">
        <h4>📅 Recent Past Assignments (${recentPast.length}${past.length > 5 ? ` of ${past.length}` : ''})</h4>
        <div class="assignments-table-container">
          <table class="assignments-table">
            <thead>
              <tr>
                <th>Request ID</th>
                <th>Date</th>
                <th>Time</th>
                <th>Location</th>
                <th>Status</th>
              </tr>
            </thead>
            <tbody>
              ${recentPast.map(assignment => createAssignmentRow(assignment, true)).join('')}
            </tbody>
          </table>
        </div>
      </div>
    `;
  }
  
  return html;
}

// Create individual assignment row
function createAssignmentRow(assignment, isPast = false) {
  const requestId = assignment.requestId || assignment.id || 'Unknown';
  const eventDate = assignment.eventDate || assignment.date || 'No Date';
  const startTime = assignment.startTime || assignment.time || 'No Time';
  const location = assignment.startLocation || assignment.location || 'Location TBD';
  const status = assignment.status || 'Assigned';
  
  const statusClass = status.toLowerCase().replace(' ', '-');
  const actionButtons = isPast ? '' : `
    <td class="assignment-actions">
      <button onclick="viewRequestDetails('${requestId}')" class="btn btn-sm btn-info" title="View Request Details">
        👁️ View
      </button>
    </td>
  `;
  
  return `
    <tr class="assignment-row ${isPast ? 'past-assignment' : 'upcoming-assignment'}">
      <td class="request-id">
        <a href="#" class="request-link" onclick="openAssignment('${requestId}'); return false;">
          ${requestId}
        </a>
      </td>
      <td class="event-date">${eventDate}</td>
      <td class="start-time">${startTime}</td>
      <td class="location">${location}</td>
      <td class="status">
        <span class="status-badge status-${statusClass}">${status}</span>
      </td>
      ${actionButtons || '<td></td>'}
    </tr>
  `;
}

// View request details
function viewRequestDetails(requestId) {
  console.log(`📋 Viewing details for request: ${requestId}`);
  closeAssignmentsModal();

  // Navigate to requests page with the specific request highlighted
  navigateTo('requests', { highlight: requestId });
}

// Open the assignments page for the given request
function openAssignment(requestId) {
  console.log(`🏍️ Opening assignment for request: ${requestId}`);
  closeAssignmentsModal();
  navigateTo('assignments', { requestId: requestId });
}

// Close assignments modal
function closeAssignmentsModal() {
  const modal = document.getElementById('assignmentsModal');
  if (modal) {
    modal.style.display = 'none';
  }
}

// Go to assignments page
function goToAssignmentsPage() {
  navigateTo('assignments');
}

// General navigation helper similar to other pages
function navigateTo(page, params = {}) {
  const search = new URLSearchParams();
  search.set('page', page);
  Object.keys(params).forEach(key => search.set(key, params[key]));

  let url;
  if (typeof google !== 'undefined' && google.script && google.script.run) {
    const base = window.ridersBaseUrl || (window.location.origin + '/exec');
    url = base + '?' + search.toString();
  } else {
    url = page + '.html?' + search.toString();
  }

  try {
    window.location.href = url;
  } catch (error) {
    try {
      window.top.location.href = url;
    } catch (topError) {
      window.open(url, '_blank');
    }
  }
}

// Close modal when clicking outside
window.onclick = function(event) {
  const riderModal = document.getElementById('riderModal');
  const assignmentsModal = document.getElementById('assignmentsModal');
  
  if (event.target === riderModal) {
    closeRiderModal();
  }
  if (event.target === assignmentsModal) {
    closeAssignmentsModal();
  }
}

// Add CSS styles for the rider name links and assignments modal
const riderLinkStyles = `
<style>
/* Rider name link styles */
.rider-name-link {
  color: #3498db;
  text-decoration: none;
  font-weight: 500;
  transition: all 0.3s ease;
  cursor: pointer;
}

.rider-name-link:hover {
  color: #2980b9;
  text-decoration: underline;
}

.rider-name-link.has-assignments {
  color: #27ae60;
}

.rider-name-link.has-assignments:hover {
  color: #219a52;
}

.rider-name-link.no-assignments {
  color: #95a5a6;
}

.rider-name-link.no-assignments:hover {
  color: #7f8c8d;
}

.request-link {
  color: #2980b9;
  text-decoration: none;
  font-weight: 600;
}

.request-link:hover {
  text-decoration: underline;
}

.assignment-count {
  font-size: 0.85em;
  color: #e67e22;
  font-weight: 600;
}

/* Assignments modal styles */
.assignments-modal-content {
  max-width: 900px;
  max-height: 80vh;
  overflow-y: auto;
}

.assignments-section {
  margin-bottom: 2rem;
}

.assignments-section h4 {
  color: #2c3e50;
  border-bottom: 2px solid #ecf0f1;
  padding-bottom: 0.5rem;
  margin-bottom: 1rem;
}

.assignments-table-container {
  overflow-x: auto;
  border-radius: 8px;
  border: 1px solid #ecf0f1;
}

.assignments-table {
  width: 100%;
  border-collapse: collapse;
  font-size: 0.9rem;
}

.assignments-table th {
  background: #f8f9fa;
  padding: 0.75rem;
  text-align: left;
  font-weight: 600;
  color: #2c3e50;
  border-bottom: 1px solid #ecf0f1;
}

.assignments-table td {
  padding: 0.75rem;
  border-bottom: 1px solid #ecf0f1;
  vertical-align: middle;
}

.assignment-row:hover {
  background: rgba(52, 152, 219, 0.05);
}

.upcoming-assignment {
  background: rgba(46, 204, 113, 0.05);
}

.past-assignment {
  background: rgba(149, 165, 166, 0.05);
  opacity: 0.8;
}

.request-id .request-link {
  color: #2980b9;
}

.no-assignments {
  text-align: center;
  padding: 2rem;
  color: #7f8c8d;
}

.no-assignments p {
  margin: 0.5rem 0;
}

.assignment-actions {
  white-space: nowrap;
}

/* Responsive design */
@media (max-width: 768px) {
  .assignments-modal-content {
    margin: 5% auto;
    max-height: 90vh;
  }
  
  .assignments-table {
    font-size: 0.8rem;
  }
  
  .assignments-table th,
  .assignments-table td {
    padding: 0.5rem;
  }
}
</style>
`;

// Add styles to document head
if (!document.getElementById('rider-link-styles')) {
  const styleSheet = document.createElement('div');
  styleSheet.id = 'rider-link-styles';
  styleSheet.innerHTML = riderLinkStyles;
  document.head.appendChild(styleSheet);
}
</script>
</body>
</html><|MERGE_RESOLUTION|>--- conflicted
+++ resolved
@@ -892,13 +892,10 @@
       let matchesMotor = true;
       if (motorFilter_value === 'Motors') {
         const certLower = certification.toLowerCase();
-<<<<<<< HEAD
-        matchesMotor = certLower.includes('standard') || certLower.includes('instructor');
-=======
+
 
 matchesMotor = certLower === 'standard' || certLower === 'instructor';
 
->>>>>>> 79dff335
       }
 
       const shouldInclude = matchesSearch && matchesStatus && matchesMotor;
