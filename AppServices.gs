--- conflicted
+++ resolved
@@ -115,19 +115,13 @@
       onVacation: riders.filter(r =>
         String(r.status || '').toLowerCase() === 'vacation'
       ).length,
-<<<<<<< HEAD
-      fullTimeRiders: riders.filter(r => {
-        const pt = String(r.partTime || r['Part Time'] || '').toLowerCase();
-        return pt !== 'yes' && pt !== 'true';
-      }).length
-=======
+
       inTraining: riders.filter(r =>
         String(r.status || '').toLowerCase() === 'training'
       ).length,
       partTimeRiders: riders.filter(r =>
         String(r.partTime || '').toLowerCase() === 'yes'
       ).length
->>>>>>> f756c110
     };
     
     console.log('✅ Riders page data loaded:', {
@@ -157,12 +151,10 @@
         activeRiders: 0,
         inactiveRiders: 0,
         onVacation: 0,
-<<<<<<< HEAD
-        fullTimeRiders: 0
-=======
+
         inTraining: 0,
         partTimeRiders: 0
->>>>>>> f756c110
+
       }
     };
   }
