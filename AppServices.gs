/**
 * @fileoverview
 * This file contains functions that serve data to the web application and manage application logic.
 * It acts as a service layer, preparing data from various sources (like DataService.js and SheetUtils.js)
 * and formatting it as needed for different web app views (e.g., dashboard, assignments page, reports).
 * It includes wrapper functions for consolidating multiple data fetches, CRUD operations for requests,
 * assignment processing, dashboard calculations, and report generation.
 */

// --- From WebAppService.js ---

/**
 * Retrieves detailed information for a specific escort request, including request details
 * and a list of active riders.
 *
 * @param {string} requestIdInput The ID of the request to fetch details for. Can be a raw input that needs cleaning.
 * @return {object} An object containing the `request` details and an array of `riders`.
 * @throws {Error} If the request ID is not found or if there's a configuration error.
 */
function diagnosePartTimeColumn() {
  try {
    debugLog('=== PART-TIME COLUMN DIAGNOSTIC ===');
    
    // Get raw sheet data
    const ridersData = getRidersData();
    debugLog('Available headers:', ridersData.headers);
    debugLog('Column mapping:', ridersData.columnMap);
    
    // Check what CONFIG expects
    debugLog('CONFIG expects part-time column:', CONFIG.columns.riders.partTime);
    
    // Check all possible part-time columns
    const partTimeColumns = [
      CONFIG.columns.riders.partTime,
      'Part Time',
      'Part-Time',
      'Part Time Rider',
      'PartTime'
    ];
    
    debugLog('Looking for these part-time columns:', partTimeColumns);
    
    partTimeColumns.forEach(colName => {
      const index = ridersData.columnMap[colName];
      debugLog(`  "${colName}" -> index ${index} ${index !== undefined ? '✅' : '❌'}`);
    });
    
    // Get first few riders and show their part-time values
    debugLog('\nFirst 5 riders part-time detection:');
    for (let i = 0; i < Math.min(5, ridersData.data.length); i++) {
      const row = ridersData.data[i];
      const rider = mapRowToRiderObject(row, ridersData.columnMap, ridersData.headers);
      debugLog(`  ${rider.name}: partTime="${rider.partTime}" (from row: [${row.join(', ')}])`);
    }
    
    return {
      headers: ridersData.headers,
      configExpected: CONFIG.columns.riders.partTime,
      columnMapping: ridersData.columnMap,
      sampleRiders: ridersData.data.slice(0, 5).map(row => 
        mapRowToRiderObject(row, ridersData.columnMap, ridersData.headers)
      )
    };
    
  } catch (error) {
    console.error('Error in diagnosePartTimeColumn:', error);
    return { error: error.message };
  }
}
function getEscortDetailsForAssignment(requestIdInput) {
  const cleanedInputId = String(requestIdInput || '').replace(/^"|"$/g, '').trim();
  const originalRequestId = cleanedInputId;
  const requestId = normalizeRequestId(originalRequestId); // From Utility.js (expected in CoreUtils.gs)

  try {
    const requestsData = getRequestsData(); // From DataService.js (expected in SheetServices.gs)
    const ridersData = getRidersData(); // From DataService.js (expected in SheetServices.gs)

    const requestColMap = requestsData.columnMap;
    const requestIdHeader = CONFIG.columns.requests.id;
    const requestIdColIndex = requestColMap[requestIdHeader];

    if (requestIdColIndex === undefined) {
      throw new Error(`Configuration error: Requests sheet header "${requestIdHeader}" not found.`);
    }

    let foundRequestRow = null;
    const cleanedTargetId = String(requestId || '').trim().toLowerCase();

    for (let i = 0; i < requestsData.data.length; i++) {
        const row = requestsData.data[i];
        const rowIdRaw = getColumnValue(row, requestColMap, requestIdHeader); // From SheetUtils.js (expected in SheetServices.gs)
        const normalizedRowId = normalizeRequestId(String(rowIdRaw));
        const cleanedRowId = normalizedRowId.trim().toLowerCase();
        if (cleanedRowId === cleanedTargetId) {
            foundRequestRow = row;
            break;
        }
    }

    if (!foundRequestRow) {
      throw new Error(`Request details not found for ID: "${originalRequestId}"`);
    }

    const requestDetails = {
      id: getColumnValue(foundRequestRow, requestColMap, CONFIG.columns.requests.id),
      ridersNeeded: getColumnValue(foundRequestRow, requestColMap, CONFIG.columns.requests.ridersNeeded),
      escortFee: getColumnValue(foundRequestRow, requestColMap, CONFIG.columns.requests.escortFee),
      eventDate: getColumnValue(foundRequestRow, requestColMap, CONFIG.columns.requests.eventDate),
      startTime: getColumnValue(foundRequestRow, requestColMap, CONFIG.columns.requests.startTime),
      endTime: getColumnValue(foundRequestRow, requestColMap, CONFIG.columns.requests.endTime),
      startLocation: getColumnValue(foundRequestRow, requestColMap, CONFIG.columns.requests.startLocation),
      endLocation: getColumnValue(foundRequestRow, requestColMap, CONFIG.columns.requests.endLocation),
      secondaryLocation: getColumnValue(foundRequestRow, requestColMap, CONFIG.columns.requests.secondaryLocation),
      requesterName: getColumnValue(foundRequestRow, requestColMap, CONFIG.columns.requests.requesterName),
      status: getColumnValue(foundRequestRow, requestColMap, CONFIG.columns.requests.status),
      ridersAssigned: getColumnValue(foundRequestRow, requestColMap, CONFIG.columns.requests.ridersAssigned) || ''
    };

    const activeRiders = getActiveRiders().map(riderRow => { // getActiveRiders from DataService.js (expected in SheetServices.gs)
      const riderColMap = ridersData.columnMap;
      return {
        jpNumber: getColumnValue(riderRow, riderColMap, CONFIG.columns.riders.jpNumber),
        name: getColumnValue(riderRow, riderColMap, CONFIG.columns.riders.name),
        phone: getColumnValue(riderRow, riderColMap, CONFIG.columns.riders.phone),
        email: getColumnValue(riderRow, riderColMap, CONFIG.columns.riders.email),
        carrier: getColumnValue(riderRow, riderColMap, CONFIG.columns.riders.carrier)
      };
    });

    logActivity(`Fetched details for request: "${originalRequestId}"`); // From Logger.js (expected in CoreUtils.gs)

    return {
      request: requestDetails,
      riders: activeRiders
    };

  } catch (error) {
    logError(`Error in getEscortDetailsForAssignment for ${originalRequestId}`, error); // From Logger.js (expected in CoreUtils.gs)
    throw new Error(`Could not retrieve escort details: ${error.message}`);
  }
}
// 🔒 SECURED WEBAPP FUNCTIONS - Update your WebAppService.js with these

/**
 * Enhanced getPageData with access control
 */
function getPageDataForDashboard(user) {
  try {
    // Validate user authentication
    if (!user || !user.role) {
      return { success: false, error: 'Authentication required' };
    }
    
    // Check page access
    if (!canAccessPage(user, 'dashboard')) {
      return { success: false, error: 'Access denied to dashboard' };
    }
    
    // Get role-based dashboard data
    const dashboardData = getDashboardDataForUser(user);
    
    return {
      success: true,
      user: user,
      data: dashboardData
    };
    
  } catch (error) {
    console.error('❌ Error in getPageDataForDashboard:', error);
    return { success: false, error: 'Failed to load dashboard data' };
  }
}

/**
 * Secured requests data with role-based filtering
 */
function getPageDataForRequests(user, filters = {}) {
  try {
    if (!user || !user.role) {
      return { success: false, error: 'Authentication required' };
    }
    
    if (!canAccessPage(user, 'requests')) {
      return { success: false, error: 'Access denied to requests' };
    }
    
    // Get filtered requests based on user role
    const requests = getFilteredRequests(user, filters);
    
    // Additional data based on permissions
    const pageData = {
      requests: requests,
      canCreate: hasPermission(user, 'requests', 'create'),
      canEdit: hasPermission(user, 'requests', 'update'),
      canDelete: hasPermission(user, 'requests', 'delete'),
      canExport: hasPermission(user, 'requests', 'export'),
      totalCount: requests.length
    };
    
    // Add riders list if user can assign
    if (hasPermission(user, 'assignments', 'assign_any')) {
      pageData.availableRiders = getFilteredRiders(user);
    }
    
    return {
      success: true,
      user: user,
      data: pageData
    };
    
  } catch (error) {
    console.error('❌ Error in getPageDataForRequests:', error);
    return { success: false, error: 'Failed to load requests data' };
  }
}

/**
 * Secured assignments data
 */
function getPageDataForAssignments(user, filters = {}) {
  try {
    if (!user || !user.role) {
      return { success: false, error: 'Authentication required' };
    }
    
    if (!canAccessPage(user, 'assignments')) {
      return { success: false, error: 'Access denied to assignments' };
    }
    
    const assignments = getFilteredAssignments(user, filters);
    
    const pageData = {
      assignments: assignments,
      canCreate: hasPermission(user, 'assignments', 'create'),
      canEdit: hasPermission(user, 'assignments', 'update'),
      canDelete: hasPermission(user, 'assignments', 'delete'),
      canBulkAssign: hasPermission(user, 'assignments', 'bulk_assign'),
      totalCount: assignments.length
    };
    
    // Add additional data for assignment creation
    if (hasPermission(user, 'assignments', 'create')) {
      pageData.availableRequests = getFilteredRequests(user, { status: 'Open' });
      pageData.availableRiders = getFilteredRiders(user);
    }
    
    return {
      success: true,
      user: user,
      data: pageData
    };
    
  } catch (error) {
    console.error('❌ Error in getPageDataForAssignments:', error);
    return { success: false, error: 'Failed to load assignments data' };
  }
}



/**
 * Secured reports data
 */
function getPageDataForReports(user, filters = {}) {
  try {
    if (!user || !user.role) {
      return { success: false, error: 'Authentication required' };
    }
    
    if (!canAccessPage(user, 'reports')) {
      return { success: false, error: 'Access denied to reports' };
    }
    
    const reportData = {
      summary: {},
      charts: {},
      tables: {}
    };
    
    // Generate reports based on user permissions
    if (hasPermission(user, 'reports', 'view_all')) {
      // Full system reports for admin/dispatcher
      reportData.summary = getSystemSummaryStats();
      reportData.charts = getSystemCharts(filters);
      reportData.tables = getSystemTables(filters);
      
    } else if (user.role === 'rider') {
      // Personal reports for rider
      reportData.summary = getRiderSummaryStats(user.riderId);
      reportData.charts = getRiderCharts(user.riderId, filters);
      reportData.tables = getRiderTables(user.riderId, filters);
    }
    
    const pageData = {
      reportData: reportData,
      canExportAll: hasPermission(user, 'reports', 'export_all'),
      canViewFinancial: hasPermission(user, 'reports', 'financial'),
      canViewSystemLogs: hasPermission(user, 'reports', 'system_logs'),
      canViewRiderPerformance: hasPermission(user, 'reports', 'rider_performance')
    };
    
    return {
      success: true,
      user: user,
      data: pageData
    };
    
  } catch (error) {
    console.error('❌ Error in getPageDataForReports:', error);
    return { success: false, error: 'Failed to load reports data' };
  }
}

/**
 * Secured request creation
 */
function createNewRequestSecured(user, requestData) {
  try {
    // Validate permissions
    const validation = validateRequestOperation(user, 'create', requestData);
    if (!validation.valid) {
      return { success: false, error: validation.error };
    }
    
    // Add audit fields
    requestData.createdBy = user.email;
    requestData.createdByRole = user.role;
    requestData.createdDate = new Date();
    
    // Call your existing create function
    const result = createNewRequest(requestData);
    
    // Log the action
    logUserAction(user, 'CREATE_REQUEST', requestData.id || 'NEW', true);
    
    return result;
    
  } catch (error) {
    console.error('❌ Error in createNewRequestSecured:', error);
    logUserAction(user, 'CREATE_REQUEST', 'FAILED', false, error.message);
    return { success: false, error: 'Failed to create request' };
  }
}

/**
 * Secured request update
 */
function updateExistingRequestSecured(user, requestData) {
  try {
    const validation = validateRequestOperation(user, 'update', requestData, requestData.id);
    if (!validation.valid) {
      return { success: false, error: validation.error };
    }
    
    // Add audit fields
    requestData.lastModifiedBy = user.email;
    requestData.lastModifiedByRole = user.role;
    requestData.lastModifiedDate = new Date();
    
    const result = updateExistingRequest(requestData);
    
    logUserAction(user, 'UPDATE_REQUEST', requestData.id, true);
    
    return result;
    
  } catch (error) {
    console.error('❌ Error in updateExistingRequestSecured:', error);
    logUserAction(user, 'UPDATE_REQUEST', requestData.id, false, error.message);
    return { success: false, error: 'Failed to update request' };
  }
}

/**
 * Secured request deletion
 */
function deleteRequestSecured(user, requestId) {
  try {
    const validation = validateRequestOperation(user, 'delete', {}, requestId);
    if (!validation.valid) {
      return { success: false, error: validation.error };
    }
    
    const result = deleteRequest(requestId);
    
    logUserAction(user, 'DELETE_REQUEST', requestId, result.success);
    
    return result;
    
  } catch (error) {
    console.error('❌ Error in deleteRequestSecured:', error);
    logUserAction(user, 'DELETE_REQUEST', requestId, false, error.message);
    return { success: false, error: 'Failed to delete request' };
  }
}

/**
 * Secured rider assignment
 */
function assignRidersToRequestSecured(user, requestId, riderNames) {
  try {
    // Enhanced permission check with debugging
    debugLog('🔒 Checking permission for user:', user.email, 'role:', user.role);
    
    let hasAssignPermission = false;
    try {
      hasAssignPermission = hasPermission(user, 'assignments', 'assign_any');
    } catch (permError) {
      console.error('❌ Permission check failed:', permError);
      // Enhanced fallback - check multiple conditions
      if (user.role === 'admin' || user.role === 'dispatcher') {
        hasAssignPermission = true;
        debugLog('✅ Permission granted via role-based fallback');
      } else {
        // Check if user is in emergency session
        try {
          const emergencySessionStr = PropertiesService.getUserProperties().getProperty('EMERGENCY_SESSION');
          if (emergencySessionStr) {
            const emergencySession = JSON.parse(emergencySessionStr);
            if (emergencySession.expires > Date.now()) {
              hasAssignPermission = true;
              debugLog('✅ Permission granted via emergency session');
            }
          }
        } catch (e) {
          debugLog('No emergency session found');
        }
      }
    }
    
    debugLog('🔒 Permission result:', hasAssignPermission);
    
    if (!hasAssignPermission) {
      debugLog('❌ Permission denied for user:', user.email, 'role:', user.role);
      return { 
        success: false, 
        error: 'You do not have permission to assign riders. Try running fixAuthenticationIssues() or emergencyAdminAccess() from the script editor.' 
      };
    }
    
    const result = assignRidersToRequest(requestId, riderNames);
    
    if (result.success) {
      logUserAction(user, 'ASSIGN_RIDERS', `${requestId}:${riderNames.join(',')}`, true);
    }
    
    return result;
    
  } catch (error) {
    console.error('❌ Error in assignRidersToRequestSecured:', error);
    logUserAction(user, 'ASSIGN_RIDERS', requestId, false, error.message);
    return { success: false, error: 'Failed to assign riders' };
  }
}

/**
 * Secured assignment status update (for riders)
 */
function updateAssignmentStatusSecured(user, assignmentId, newStatus, notes = '') {
  try {
    const validation = validateAssignmentOperation(user, 'update', { status: newStatus, notes: notes }, assignmentId);
    if (!validation.valid) {
      return { success: false, error: validation.error };
    }
    
    // Get the assignment to verify ownership (for riders)
    if (user.role === 'rider') {
      if (!canAccessResource(user, 'assignments', assignmentId)) {
        return { success: false, error: 'You can only update your own assignments' };
      }
    }
    
    const result = updateAssignmentStatusById(assignmentId, newStatus, 'Web');
    
    logUserAction(user, 'UPDATE_ASSIGNMENT_STATUS', assignmentId, result.success);
    
    return result;
    
  } catch (error) {
    console.error('❌ Error in updateAssignmentStatusSecured:', error);
    logUserAction(user, 'UPDATE_ASSIGNMENT_STATUS', assignmentId, false, error.message);
    return { success: false, error: 'Failed to update assignment status' };
  }
}

/**
 * User action logging
 */
function logUserAction(user, action, resourceId, success, errorMessage = '') {
  try {
    const logSheet = SpreadsheetApp.getActiveSpreadsheet().getSheetByName('User Actions Log');
    
    if (!logSheet) {
      // Create log sheet if it doesn't exist
      const spreadsheet = SpreadsheetApp.getActiveSpreadsheet();
      const newLogSheet = spreadsheet.insertSheet('User Actions Log');
      const headers = [
        'Timestamp', 'User Email', 'User Name', 'Role', 'Action', 
        'Resource ID', 'Success', 'Error Message', 'IP Address'
      ];
      newLogSheet.getRange(1, 1, 1, headers.length).setValues([headers]);
      newLogSheet.getRange(1, 1, 1, headers.length).setFontWeight('bold').setBackground('#4285f4').setFontColor('white');
    }
    
    const logData = [
      new Date(),
      user.email,
      user.name,
      user.role,
      action,
      resourceId,
      success,
      errorMessage,
      '' // IP Address not available in Apps Script
    ];
    
    const lastRow = logSheet.getLastRow();
    logSheet.getRange(lastRow + 1, 1, 1, logData.length).setValues([logData]);
    
  } catch (error) {
    console.error('❌ Error logging user action:', error);
  }
}

/**
 * Get rider-specific data (for rider dashboard)
 */
function getRiderDashboardData(user) {
  try {
    if (user.role !== 'rider' || !user.riderId) {
      return { success: false, error: 'Invalid rider access' };
    }
    
    const myAssignments = getAssignmentsForRider(user.riderId);
    const upcomingAssignments = myAssignments.filter(a => 
      a.status === 'Pending' && new Date(a.eventDate) > new Date()
    );
    const completedThisMonth = myAssignments.filter(a => 
      a.status === 'Completed' && isThisMonth(a.completionDate)
    );
    
    return {
      success: true,
      data: {
        myStats: {
          totalAssignments: myAssignments.length,
          upcomingAssignments: upcomingAssignments.length,
          completedThisMonth: completedThisMonth.length,
          totalHoursThisMonth: calculateRiderHours(user.riderId, 'this_month')
        },
        upcomingEscorts: upcomingAssignments.slice(0, 5),
        recentActivity: getRiderRecentActivity(user.riderId),
        notifications: getRiderNotifications(user.riderId)
      }
    };
    
  } catch (error) {
    console.error('❌ Error getting rider dashboard data:', error);
    return { success: false, error: 'Failed to load rider data' };
  }
}

/**
 * Master page data function with authentication
 */
function getSecuredPageData(pageName, user, filters = {}) {
  try {
    // Map page names to secured functions
    const pageHandlers = {
      'dashboard': () => getPageDataForDashboard(user),
      'requests': () => getPageDataForRequests(user, filters),
      'assignments': () => getPageDataForAssignments(user, filters),
      'riders': () => getPageDataForRiders(user, filters),
      'reports': () => getPageDataForReports(user, filters),
      'rider-schedule': () => getRiderDashboardData(user),
      'my-assignments': () => getPageDataForAssignments(user, { riderId: user.riderId })
    };
    
    const handler = pageHandlers[pageName];
    if (!handler) {
      return { success: false, error: `Unknown page: ${pageName}` };
    }
    
    return handler();
    
  } catch (error) {
    console.error(`❌ Error getting secured page data for ${pageName}:`, error);
    return { success: false, error: 'Failed to load page data' };
  }
}

// Helper functions for date/time calculations
function isThisMonth(date) {
  if (!date) return false;
  const checkDate = new Date(date);
  const now = new Date();
  return checkDate.getMonth() === now.getMonth() && 
         checkDate.getFullYear() === now.getFullYear();
}

function calculateRiderHours(riderId, period) {
  // Implement your hour calculation logic here
  // This would typically look at assignment start/end times
  return 0; // Placeholder
}

function getRiderRecentActivity(riderId) {
  // Get recent assignments and status changes for this rider
  return []; // Placeholder
}

function getRiderNotifications(riderId) {
  // Get notifications for this specific rider
  return []; // Placeholder
}
// ==========================================
// COMPREHENSIVE FIX FOR RIDER ASSIGNMENT POPUP
// ==========================================

// PROBLEM 1: The getPageDataForRiders function exists in multiple forms
// SOLUTION: Update the backend function to match the expected interface

// ADD THIS TO AppServices.gs or Code.gs
function getPageDataForRiders(user) {
  try {
    debugLog('🔄 Loading riders for assignment popup...');
    
    // Handle authentication
    if (!user) {
      const auth = authenticateAndAuthorizeUser();
      user = auth.success ? auth.user : {
        name: 'System User',
        email: 'user@system.com',
        roles: ['admin'],
        permissions: ['view_riders']
      };
    }
    
    // Get riders data using the existing getRiders function
    const riders = getRiders();
    
    // Filter for active riders only (for assignment purposes)
    const activeRiders = riders.filter(rider => {
      const status = String(rider.status || '').toLowerCase();
      return status === 'active' || 
             status === 'available' || 
             status === '' || 
             !rider.status;
    });
    
    debugLog(`✅ Found ${activeRiders.length} active riders for assignment`);
    
    return {
      success: true,
      user: user,
      riders: activeRiders, // This is what the frontend expects
      stats: {
        totalRiders: riders.length,
        activeRiders: activeRiders.length
      }
    };
    
  } catch (error) {
    console.error('❌ Error in getPageDataForRiders:', error);
    
    return {
      success: false,
      error: error.message,
      user: user || {
        name: 'System User',
        email: 'user@system.com',
        roles: ['admin'],
        permissions: ['view_riders']
      },
      riders: [], // Empty array prevents crashes
      stats: {
        totalRiders: 0,
        activeRiders: 0
      }
    };
  }
}

// PROBLEM 2: Frontend error handling and data processing issues
// SOLUTION: Update the frontend functions in requests.html

function loadRidersForAssignment() {
    console.log('🔄 Loading riders for assignment...');
    
    // Show loading state
    document.getElementById('ridersLoadingState').style.display = 'block';
    document.getElementById('ridersAssignmentGrid').style.display = 'none';
    document.getElementById('noRidersState').style.display = 'none';

    if (typeof google !== 'undefined' && google.script && google.script.run) {
        console.log('📡 Calling backend getPageDataForRiders...');
        
        google.script.run
            .withSuccessHandler(handleRidersDataLoaded)
            .withFailureHandler(handleRidersDataError)
            .getPageDataForRiders(currentUser || {});
    } else {
        console.warn('⚠️ Google Apps Script not available - using fallback');
        handleRidersDataError({ message: "Google Apps Script not available - testing mode" });
    }
}

function handleRidersDataLoaded(data) {
    console.log('📥 Received riders data:', data);
    
    document.getElementById('ridersLoadingState').style.display = 'none';
    
    // ENHANCED DATA VALIDATION
    if (!data) {
        console.error('❌ No data received from backend');
        handleRidersDataError({ message: 'No data received from backend' });
        return;
    }
    
    if (!data.success) {
        console.error('❌ Backend returned error:', data.error);
        handleRidersDataError({ message: data.error || 'Backend returned success:false' });
        return;
    }
    
    if (!data.riders) {
        console.error('❌ No riders array in response:', data);
        handleRidersDataError({ message: 'No riders array in backend response' });
        return;
    }
    
    if (!Array.isArray(data.riders)) {
        console.error('❌ Riders is not an array:', typeof data.riders, data.riders);
        handleRidersDataError({ message: 'Invalid riders data format from backend' });
        return;
    }
    
    // Filter for active riders and validate data structure
    availableRiders = data.riders.filter(rider => {
        // Validate rider object structure
        if (!rider || typeof rider !== 'object') {
            console.warn('⚠️ Invalid rider object:', rider);
            return false;
        }
        
        // Must have at least a name
        if (!rider.name || typeof rider.name !== 'string' || rider.name.trim() === '') {
            console.warn('⚠️ Rider missing valid name:', rider);
            return false;
        }
        
        // Filter by status - include active, available, or undefined status
        const status = String(rider.status || '').toLowerCase();
        const isActive = status === 'active' || 
                        status === 'available' || 
                        status === '' || 
                        !rider.status;
        
        if (!isActive) {
            console.log(`📋 Filtering out rider ${rider.name} with status: ${rider.status}`);
        }
        
        return isActive;
    });
    
    console.log(`✅ Processed ${availableRiders.length} active riders from ${data.riders.length} total`);
    
    if (availableRiders.length > 0) {
        document.getElementById('ridersAssignmentGrid').style.display = 'grid';
        document.getElementById('noRidersState').style.display = 'none';
        displayRidersForAssignment();
        
        // Check rider availability for this specific request
        if (currentEditingRequest) {
            checkRiderAvailability();
        }
    } else {
        console.warn('⚠️ No active riders available for assignment');
        document.getElementById('noRidersState').style.display = 'block';
        document.getElementById('ridersAssignmentGrid').style.display = 'none';
        
        // Update the no riders state with more helpful information
        const noRidersDiv = document.getElementById('noRidersState');
        noRidersDiv.innerHTML = `
            <div style="text-align: center; padding: 2rem; color: #7f8c8d;">
                <h3>No Active Riders Available</h3>
                <p>Total riders found: ${data.riders.length}</p>
                <p>Active riders: ${availableRiders.length}</p>
                <button onclick="loadRidersForAssignment()" style="margin-top: 1rem; padding: 0.5rem 1rem; background: #3498db; color: white; border: none; border-radius: 4px; cursor: pointer;">
                    🔄 Retry Loading
                </button>
            </div>
        `;
    }
}

function handleRidersDataError(error) {
    console.error('❌ Error loading riders for assignment:', error);
    
    document.getElementById('ridersLoadingState').style.display = 'none';
    document.getElementById('ridersAssignmentGrid').style.display = 'none';
    document.getElementById('noRidersState').style.display = 'block';
    
    // Enhanced error display
    const noRidersDiv = document.getElementById('noRidersState');
    noRidersDiv.innerHTML = `
        <div style="text-align: center; padding: 2rem; color: #e74c3c;">
            <h3>⚠️ Error Loading Riders</h3>
            <p>${error.message || error || 'Unknown error occurred'}</p>
            <div style="margin-top: 1rem;">
                <button onclick="loadRidersForAssignment()" style="margin: 0.5rem; padding: 0.5rem 1rem; background: #3498db; color: white; border: none; border-radius: 4px; cursor: pointer;">
                    🔄 Retry Loading
                </button>
                <button onclick="debugRiderLoading()" style="margin: 0.5rem; padding: 0.5rem 1rem; background: #f39c12; color: white; border: none; border-radius: 4px; cursor: pointer;">
                    🔍 Debug Issue
                </button>
            </div>
        </div>
    `;
    
    showToast('Error loading riders: ' + (error.message || error));
}

// PROBLEM 3: Add debugging function to help troubleshoot
function debugRiderLoading() {
    console.log('🔍 Debug: Rider loading diagnosis...');
    console.log('Current user:', currentUser);
    console.log('Current editing request:', currentEditingRequest);
    console.log('Available riders:', availableRiders);
    console.log('Google Apps Script available:', typeof google !== 'undefined' && google.script);
    
    // Try to call the backend directly for debugging
    if (typeof google !== 'undefined' && google.script && google.script.run) {
        console.log('📡 Attempting direct backend call for debugging...');
        google.script.run
            .withSuccessHandler(function(data) {
                console.log('🔍 Debug - Backend returned:', data);
                alert('Debug Results:\n' + JSON.stringify(data, null, 2));
            })
            .withFailureHandler(function(error) {
                console.error('🔍 Debug - Backend error:', error);
                alert('Debug Error:\n' + (error.message || error));
            })
            .getPageDataForRiders(currentUser || {});
    }
}

// PROBLEM 4: Ensure proper initialization
// Make sure this runs when the assignment modal opens
function openRiderAssignmentModal() {
    console.log('🔄 Opening rider assignment modal...');
    
    if (currentEditingRequest && currentEditingRequest.requestId) {
        // Reset state
        availableRiders = [];
        selectedRiderNames = new Set();
        riderAvailabilityData = {};
        
        // Update modal title
        document.getElementById('assignmentModalTitle').textContent = 
            `Assign Riders to Request ${currentEditingRequest.requestId}`;
        
        // Populate request summary
        populateRequestSummary();
        
        // Get currently assigned riders
        const assignedRiders = currentEditingRequest.ridersAssigned ? 
            currentEditingRequest.ridersAssigned.split(',').map(r => r.trim()).filter(r => r) : [];
        
        // Update currently assigned section
        const currentlyAssignedList = document.getElementById('currentAssignedRiders');
        if (assignedRiders.length > 0) {
            currentlyAssignedList.innerHTML = assignedRiders.map(r => 
                `<li onclick="removeAssignedRider('${r.replace(/'/g, "\\'")}')">
                    <span style="cursor: pointer;">❌ ${r}</span>
                </li>`
            ).join('');
        } else {
            currentlyAssignedList.innerHTML = '<li>None</li>';
        }

        // Initialize selected riders with currently assigned ones
        selectedRiderNames = new Set(assignedRiders);
        updateSelectedRidersCount();

        // Show the modal
        document.getElementById('riderAssignmentModal').style.display = 'block';

        // Load riders data - THIS IS THE KEY STEP
        loadRidersForAssignment();

        // Set up event listeners
        setupAssignmentModalEventListeners();
    } else {
        console.error('❌ Cannot open assignment modal - no valid request selected');
        showToast('No request selected or request ID is missing. Cannot open rider assignment modal.');
    }
}


/**
 * Fetches upcoming assignments for the web application, typically for dashboard display.
 * Filters assignments for the next 30 days that are not completed or cancelled.
 *
 * @param {object} user The current user object (currently unused in the function but good for context).
 * @return {Array<object>} An array of formatted upcoming assignment objects, limited to 10.
 *                         Each object contains: assignmentId, requestId, eventDate, startTime, riderName, startLocation, status.
 */
function getUpcomingAssignmentsForWebApp(user) {
  try {
    debugLog('📋 Getting upcoming assignments for web app...');
    debugLog('User parameter received:', user);

    const assignmentsData = getAssignmentsData();

    if (!assignmentsData || !assignmentsData.data || assignmentsData.data.length === 0) {
      debugLog('❌ No assignments data found');
      return [];
    }

    debugLog(`✅ Found ${assignmentsData.data.length} total assignments`);

    const columnMap = assignmentsData.columnMap;
    const today = new Date();
    today.setHours(0, 0, 0, 0);

    const thirtyDaysFromNow = new Date(today.getTime() + (30 * 24 * 60 * 60 * 1000));

    const upcomingAssignments = assignmentsData.data
      .filter(row => {
        const assignmentId = getColumnValue(row, columnMap, CONFIG.columns.assignments.id);
        const riderName = getColumnValue(row, columnMap, CONFIG.columns.assignments.riderName);
        const status = getColumnValue(row, columnMap, CONFIG.columns.assignments.status);
        const eventDateValue = getColumnValue(row, columnMap, CONFIG.columns.assignments.eventDate);

        if (!assignmentId || !riderName || !eventDateValue) {
          return false;
        }

        if (['Completed', 'Cancelled', 'No Show'].includes(status)) {
          return false;
        }

        const assignmentDate = new Date(eventDateValue);
        if (isNaN(assignmentDate.getTime())) {
          return false;
        }

        return assignmentDate >= today && assignmentDate <= thirtyDaysFromNow;
      })
      .map(row => {
        const eventDate = getColumnValue(row, columnMap, CONFIG.columns.assignments.eventDate);
        const startTime = getColumnValue(row, columnMap, CONFIG.columns.assignments.startTime);
        const startLocation = getColumnValue(row, columnMap, CONFIG.columns.assignments.startLocation);
        const endLocation = getColumnValue(row, columnMap, CONFIG.columns.assignments.endLocation);

        let displayLocation = 'Location TBD';
        if (startLocation) {
          displayLocation = startLocation;
          if (endLocation) {
            displayLocation += ` → ${endLocation}`;
          }
        } else if (endLocation) {
          displayLocation = `To: ${endLocation}`;
        }

        return {
          assignmentId: getColumnValue(row, columnMap, CONFIG.columns.assignments.id),
          requestId: getColumnValue(row, columnMap, CONFIG.columns.assignments.requestId) || 'Unknown',
          eventDate: formatDateForDisplay(eventDate),
          startTime: formatTimeForDisplay(startTime),
          riderName: getColumnValue(row, columnMap, CONFIG.columns.assignments.riderName) || 'Unknown Rider',
          startLocation: displayLocation,
          status: getColumnValue(row, columnMap, CONFIG.columns.assignments.status) || 'Assigned'
        };
      })
      .sort((a, b) => {
        let dateA, dateB;
        try { dateA = new Date(a.eventDate); } catch (e) { dateA = null; }
        try { dateB = new Date(b.eventDate); } catch (e) { dateB = null; }

        if (!dateA && !dateB) return 0;
        if (!dateA) return 1;
        if (!dateB) return -1;

        return dateA.getTime() - dateB.getTime();
      })
      .slice(0, 10);

    debugLog(`✅ Returning ${upcomingAssignments.length} upcoming assignments`);

    if (upcomingAssignments.length > 0) {
      debugLog('Sample assignment:', {
        id: upcomingAssignments[0].assignmentId,
        requestId: upcomingAssignments[0].requestId,
        eventDate: upcomingAssignments[0].eventDate,
        rider: upcomingAssignments[0].riderName
      });
    }

    return upcomingAssignments;

  } catch (error) {
    console.error('❌ Error getting upcoming assignments:', error);
    logError('Error in getUpcomingAssignmentsForWebApp', error);
    return [];
  }
}

/**
 * Gets all active assignments for web app display.
 * "Active" here means not completed or cancelled.
 *
 * @return {Array<object>} An array of formatted active assignment objects, limited to 10.
 */
function getAllActiveAssignmentsForWebApp() {
  try {
    debugLog('📋 Getting all active assignments...');

    const assignmentsData = getAssignmentsData();

    if (!assignmentsData || !assignmentsData.data || assignmentsData.data.length === 0) {
      debugLog('❌ No assignments data found');
      return [];
    }

    const columnMap = assignmentsData.columnMap;
    const activeAssignments = [];

    for (let i = 0; i < assignmentsData.data.length; i++) {
      try {
        const row = assignmentsData.data[i];

        const assignmentId = getColumnValue(row, columnMap, CONFIG.columns.assignments.id);
        const riderName = getColumnValue(row, columnMap, CONFIG.columns.assignments.riderName);
        const status = getColumnValue(row, columnMap, CONFIG.columns.assignments.status);

        if (!assignmentId || !riderName || ['Completed', 'Cancelled', 'No Show'].includes(status)) {
          continue;
        }

        const assignment = {
          assignmentId: assignmentId,
          requestId: getColumnValue(row, columnMap, CONFIG.columns.assignments.requestId) || 'Unknown',
          eventDate: formatDateForDisplay(getColumnValue(row, columnMap, CONFIG.columns.assignments.eventDate)) || 'No Date',
          startTime: formatTimeForDisplay(getColumnValue(row, columnMap, CONFIG.columns.assignments.startTime)) || 'No Time',
          riderName: riderName,
          startLocation: getColumnValue(row, columnMap, CONFIG.columns.assignments.startLocation) || 'Location TBD',
          status: status || 'Assigned'
        };

        activeAssignments.push(assignment);

      } catch (rowError) {
        debugLog(`⚠️ Error processing assignment row ${i}:`, rowError);
      }
    }

    const limitedAssignments = activeAssignments.slice(0, 10);

    debugLog(`✅ Returning ${limitedAssignments.length} active assignments`);
    return limitedAssignments;

  } catch (error) {
    console.error('❌ Error getting active assignments:', error);
    logError('Error in getAllActiveAssignmentsForWebApp', error);
    return [];
  }
}

/**
 * Gets all active riders for rendering in web app forms (e.g., assignment dropdowns).
 * Filters riders by "Active" status and ensures they have a name.
 *
 * @return {Array<object>} An array of active rider objects, each containing:
 *                         jpNumber, name, phone, email, carrier.
 */
function getActiveRidersForWebApp() {
  try {
    debugLog('🌐 Getting active riders for web app...');
    
    // Use the enhanced assignment function as the base
    const assignmentRiders = getActiveRidersForAssignments();
    
    // Convert to web app format if needed
    const webAppRiders = assignmentRiders.map(rider => ({
      jpNumber: rider.jpNumber || '',
      name: rider.name || '',
      phone: rider.phone || '',
      email: rider.email || '',
      carrier: rider.carrier || 'Unknown',
      partTime: rider.partTime || 'No'
    }));
    
    debugLog(`✅ Returning ${webAppRiders.length} active riders for web app`);
    return webAppRiders;
    
  } catch (error) {
    console.error('❌ Error getting active riders for web app:', error);
    logError('Error in getActiveRidersForWebApp', error);
    
    // Return fallback
    return [{
      jpNumber: 'WEB001',
      name: 'Web App Rider',
      phone: '555-0000',
      email: 'webapp@example.com',
      carrier: 'Unknown'
    }];
  }
}

/**
 * Returns riders for the assignments page optionally filtered by active status.
 * When `filterActive` is true, only active riders are returned. Otherwise all
 * riders are provided in the same simplified format used by the web app.
 *
 * @param {boolean} filterActive Whether to filter by active status.
 * @return {Array<object>} Array of rider objects.
 */
function getRidersWithAvailability(filterActive) {
  try {
    if (filterActive) {
      return getActiveRidersForWebApp();
    }

    const allRiders = getRiders();
    return allRiders.map(rider => ({
      jpNumber: rider.jpNumber || '',
      name: rider.name || '',
      phone: rider.phone || '',
      email: rider.email || '',
      carrier: rider.carrier || 'Unknown',
      partTime: rider.partTime || 'No'
    }));

  } catch (error) {
    console.error('❌ Error in getRidersWithAvailability:', error);
    logError('Error in getRidersWithAvailability', error);
    return [];
  }
}

/**
 * Provides general dashboard data structure including statistics, formatted requests, and formatted rider schedule.
 * This function might be an older approach to dashboard data consolidation.
 * The newer `getPageDataForDashboard` is preferred for client-side calls.
 *
 * @return {object} An object containing `stats`, `requests` (formatted), and `riderSchedule` (formatted).
 */
function getDashboardData(user) { // Added user parameter
  try {
    // Assuming these functions will be refactored to accept user
    const requests = getFormattedRequestsForDashboard(user);
    const riderSchedule = getRiderScheduleFormatted(user);
    const stats = calculateDashboardStatistics(user);

    return {
      stats: stats,
      requests: requests,
      riderSchedule: riderSchedule
    };

  } catch (error) {
    logError('Error getting dashboard data:', error);
    return {
      stats: { totalRequests: 0, activeRiders: 0, pendingRequests: 0, todaysAssignments: 0, thisWeeksAssignments: 0, completedRequests: 0 },
      requests: [],
      riderSchedule: []
    };
  }
}
/**
 * Gets all assignments for a specific rider
 * Add this function to your AppServices.gs or RiderCRUD.gs file
 */
function getRiderAssignments(riderId, riderName) {
  try {
    debugLog(`🔍 Getting assignments for rider: ${riderName} (ID: ${riderId})`);
    
    const assignmentsData = getAssignmentsData();
    
    if (!assignmentsData || !assignmentsData.data || assignmentsData.data.length === 0) {
      debugLog('❌ No assignments data found');
      return [];
    }
    
    const columnMap = assignmentsData.columnMap;
    const riderAssignments = [];
    
    // Filter assignments for this specific rider
    for (let i = 0; i < assignmentsData.data.length; i++) {
      try {
        const row = assignmentsData.data[i];
        
        // Get rider name from assignment
        const assignmentRiderName = getColumnValue(row, columnMap, CONFIG.columns.assignments.riderName);
        const assignmentJpNumber = getColumnValue(row, columnMap, CONFIG.columns.assignments.jpNumber);
        
        // Check if this assignment belongs to the requested rider
        const riderMatches = 
          (assignmentRiderName && assignmentRiderName === riderName) ||
          (assignmentJpNumber && assignmentJpNumber === riderId) ||
          (assignmentRiderName && riderName && 
           String(assignmentRiderName).toLowerCase().trim() === String(riderName).toLowerCase().trim());
        
        if (!riderMatches) {
          continue;
        }
        
        // Get assignment details
        const assignmentId = getColumnValue(row, columnMap, CONFIG.columns.assignments.id);
        const requestId = getColumnValue(row, columnMap, CONFIG.columns.assignments.requestId);
        const status = getColumnValue(row, columnMap, CONFIG.columns.assignments.status);
        const eventDate = getColumnValue(row, columnMap, CONFIG.columns.assignments.eventDate);
        const startTime = getColumnValue(row, columnMap, CONFIG.columns.assignments.startTime);
        const endTime = getColumnValue(row, columnMap, CONFIG.columns.assignments.endTime);
        const startLocation = getColumnValue(row, columnMap, CONFIG.columns.assignments.startLocation);
        const endLocation = getColumnValue(row, columnMap, CONFIG.columns.assignments.endLocation);
        const notes = getColumnValue(row, columnMap, CONFIG.columns.assignments.notes);
        
        // Skip if no assignment ID or request ID
        if (!assignmentId || !requestId) {
          continue;
        }
        
        // Format the assignment
        const assignment = {
          assignmentId: assignmentId,
          requestId: requestId,
          eventDate: formatDateForDisplay(eventDate) || 'No Date',
          startTime: formatTimeForDisplay(startTime) || 'No Time',
          endTime: formatTimeForDisplay(endTime) || '',
          startLocation: startLocation || 'Location TBD',
          endLocation: endLocation || '',
          status: status || 'Assigned',
          notes: notes || '',
          riderName: assignmentRiderName
        };
        
        // Create location display
        if (startLocation && endLocation) {
          assignment.location = `${startLocation} → ${endLocation}`;
        } else if (startLocation) {
          assignment.location = startLocation;
        } else if (endLocation) {
          assignment.location = `To: ${endLocation}`;
        } else {
          assignment.location = 'Location TBD';
        }
        
        riderAssignments.push(assignment);
        
      } catch (rowError) {
        debugLog(`⚠️ Error processing assignment row ${i}:`, rowError);
      }
    }
    
    // Sort assignments by event date (upcoming first, then by date)
    riderAssignments.sort((a, b) => {
      try {
        const dateA = new Date(a.eventDate);
        const dateB = new Date(b.eventDate);
        
        // Handle invalid dates
        if (isNaN(dateA.getTime()) && isNaN(dateB.getTime())) return 0;
        if (isNaN(dateA.getTime())) return 1;
        if (isNaN(dateB.getTime())) return -1;
        
        return dateA.getTime() - dateB.getTime();
      } catch (sortError) {
        debugLog('⚠️ Error sorting assignments:', sortError);
        return 0;
      }
    });
    
    debugLog(`✅ Found ${riderAssignments.length} assignments for ${riderName}`);
    
    if (riderAssignments.length > 0) {
      debugLog('Sample assignment:', riderAssignments[0]);
    }
    
    return riderAssignments;
    
  } catch (error) {
    console.error(`❌ Error getting assignments for rider ${riderName}:`, error);
    logError(`Error in getRiderAssignments for rider ${riderName}`, error);
    return [];
  }
}

/**
 * Alternative function to get rider assignments by name only
 */
function getRiderAssignmentsByName(riderName) {
  try {
    debugLog(`🔍 Getting assignments for rider by name: ${riderName}`);
    
    // Find the rider ID first
    const ridersData = getRidersData();
    let riderId = null;
    
    if (ridersData && ridersData.data) {
      for (let i = 0; i < ridersData.data.length; i++) {
        const row = ridersData.data[i];
        const rowName = getColumnValue(row, ridersData.columnMap, CONFIG.columns.riders.name);
        
        if (rowName && String(rowName).toLowerCase().trim() === String(riderName).toLowerCase().trim()) {
          riderId = getColumnValue(row, ridersData.columnMap, CONFIG.columns.riders.jpNumber);
          break;
        }
      }
    }
    
    return getRiderAssignments(riderId, riderName);
    
  } catch (error) {
    console.error(`❌ Error getting assignments by name for ${riderName}:`, error);
    return [];
  }
}

/**
 * Enhanced function to get rider assignment summary with counts
 */
function getRiderAssignmentSummary(riderId, riderName) {
  try {
    const assignments = getRiderAssignments(riderId, riderName);
    
    const today = new Date();
    today.setHours(0, 0, 0, 0);
    
    let upcoming = 0;
    let completed = 0;
    let inProgress = 0;
    let total = assignments.length;
    
    assignments.forEach(assignment => {
      try {
        const eventDate = new Date(assignment.eventDate);
        const status = assignment.status;
        
        if (status === 'Completed') {
          completed++;
        } else if (status === 'In Progress') {
          inProgress++;
        } else if (eventDate >= today) {
          upcoming++;
        }
      } catch (e) {
        // Skip assignments with invalid dates
      }
    });
    
    return {
      assignments: assignments,
      summary: {
        total: total,
        upcoming: upcoming,
        completed: completed,
        inProgress: inProgress
      }
    };
    
  } catch (error) {
    console.error(`❌ Error getting assignment summary for ${riderName}:`, error);
    return {
      assignments: [],
      summary: { total: 0, upcoming: 0, completed: 0, inProgress: 0 }
    };
  }
}

/**
 * Checks if the rider has an assignment within one hour of the given start time on the given date.
 * @param {string} riderName The rider name.
 * @param {string} eventDateStr The event date string.
 * @param {string} startTimeStr The start time string.
 * @return {boolean} True if a conflict exists.
 */
function checkRiderTimeConflict(riderName, eventDateStr, startTimeStr) {
  try {
    if (!riderName || !eventDateStr || !startTimeStr) return false;

    var eventDate = new Date(eventDateStr);
    if (isNaN(eventDate.getTime())) return false;

    var assignments = getRiderAssignmentsForDate(riderName, eventDate);
    if (!assignments || assignments.length === 0) return false;

    var assignmentsData = getAssignmentsData();
    var colMap = assignmentsData.columnMap;
    var startCol = CONFIG.columns.assignments.startTime;
    var statusCol = CONFIG.columns.assignments.status;

    var requestStart = parseTimeString(startTimeStr);
    if (!requestStart) return false;
    requestStart.setFullYear(eventDate.getFullYear(), eventDate.getMonth(), eventDate.getDate());

    for (var i = 0; i < assignments.length; i++) {
      var row = assignments[i];
      var status = getColumnValue(row, colMap, statusCol);
      if (['Completed', 'Cancelled', 'No Show'].indexOf(status) !== -1) continue;

      var startVal = getColumnValue(row, colMap, startCol);
      var rowStart = parseTimeString(startVal);
      if (!rowStart) continue;
      rowStart.setFullYear(eventDate.getFullYear(), eventDate.getMonth(), eventDate.getDate());

      var diff = Math.abs(rowStart.getTime() - requestStart.getTime());
      if (diff <= 60 * 60 * 1000) {
        return true;
      }
    }

    return false;
  } catch (error) {
    logError('Error in checkRiderTimeConflict', error);
    return false;
  }
}

/**
 * Checks the rider's availability schedule for a specific datetime.
 * @param {string|number} riderId Rider identifier or name.
 * @param {Date|string} datetime Date and time to check.
 * @return {boolean} True if the rider is available at that time.
 */
function getRiderAvailabilityForDate(riderId, datetime) {
  try {
    if (!riderId || !datetime) return true;
    const checkDate = datetime instanceof Date ? new Date(datetime) : new Date(datetime);
    if (isNaN(checkDate.getTime())) return true;

    const availData = getRiderAvailabilityData();
    if (!availData || !availData.data) return true;

    const cm = availData.columnMap;
    const idCol = CONFIG.columns.riderAvailability.riderId;
    const dateCol = CONFIG.columns.riderAvailability.date;
    const startCol = CONFIG.columns.riderAvailability.startTime;
    const endCol = CONFIG.columns.riderAvailability.endTime;
    const statusCol = CONFIG.columns.riderAvailability.status;

    for (let i = 0; i < availData.data.length; i++) {
      const row = availData.data[i];
      const rowId = getColumnValue(row, cm, idCol);
      if (String(rowId).trim() !== String(riderId).trim()) continue;

      let rowDate = getColumnValue(row, cm, dateCol);
      rowDate = rowDate instanceof Date ? new Date(rowDate) : parseDateString(rowDate);
      if (!rowDate) continue;
      rowDate.setHours(0, 0, 0, 0);
      const cmp = new Date(checkDate); cmp.setHours(0,0,0,0);
      if (rowDate.getTime() !== cmp.getTime()) continue;

      let start = getColumnValue(row, cm, startCol);
      let end = getColumnValue(row, cm, endCol);
      const startDt = start ? parseTimeString(start) : null;
      const endDt = end ? parseTimeString(end) : null;
      const checkDt = new Date(checkDate);
      if (startDt) startDt.setFullYear(checkDate.getFullYear(), checkDate.getMonth(), checkDate.getDate());
      if (endDt) endDt.setFullYear(checkDate.getFullYear(), checkDate.getMonth(), checkDate.getDate());

      const matchesTime = (!startDt && !endDt) ||
                          (startDt && !endDt && checkDt >= startDt) ||
                          (!startDt && endDt && checkDt <= endDt) ||
                          (startDt && endDt && checkDt >= startDt && checkDt <= endDt);

      if (matchesTime) {
        const status = String(getColumnValue(row, cm, statusCol) || '').toLowerCase();
        return status === '' || status === 'available';
      }
    }
    return true;
  } catch (err) {
    logError('Error in getRiderAvailabilityForDate', err);
    return true;
  }
}

/**
 * Determines overall availability of a rider combining assignments and schedule.
 * @param {string} riderName Rider name used in assignments sheet.
 * @param {string} dateStr Event date string.
 * @param {string} startTimeStr Start time string of the event.
 * @return {boolean} True if the rider is available.
 */
function isRiderAvailable(riderName, dateStr, startTimeStr) {
  const conflict = checkRiderTimeConflict(riderName, dateStr, startTimeStr);
  if (conflict) return false;

  const rider = getRiderDetails(riderName);
  
  // Skip availability check for NOPD riders - they are always considered available
  if (rider && (rider.organization === 'NOPD' || rider['Organization'] === 'NOPD')) {
    debugLog(`⚠️ Skipping availability check for NOPD rider: ${riderName}`);
    return true;
  }
  
  const riderId = rider ? rider.jpNumber || rider.riderId || rider.id : riderName;
  const start = parseTimeString(startTimeStr);
  const date = new Date(dateStr);
  if (start) start.setFullYear(date.getFullYear(), date.getMonth(), date.getDate());
  const available = getRiderAvailabilityForDate(riderId, start || date);
  return available;
}
/**
 * Get rider schedule with formatted dates/times for dashboard display.
 * Filters assignments for the upcoming week.
 *
 * @return {Array<object>} An array of formatted assignment objects for the schedule.
 */
function getRiderScheduleFormatted() {
  try {
    const assignmentsData = getAssignmentsData();
    const assignments = assignmentsData.data;
    const columnMap = assignmentsData.columnMap;

    const today = new Date();
    today.setHours(0, 0, 0, 0);
    const nextWeek = new Date(today.getTime() + 7 * 24 * 60 * 60 * 1000);

    const schedule = assignments
      .filter(row => {
        const eventDateValue = getColumnValue(row, columnMap, CONFIG.columns.assignments.eventDate);
        if (!(eventDateValue instanceof Date)) return false;
        const rowDate = new Date(eventDateValue.getFullYear(), eventDateValue.getMonth(), eventDateValue.getDate());
        return rowDate >= today && rowDate <= nextWeek;
      })
      .map(row => ({
        assignmentId: getColumnValue(row, columnMap, CONFIG.columns.assignments.id) || '',
        requestId: getColumnValue(row, columnMap, CONFIG.columns.assignments.requestId) || '',
        eventDate: formatDateForDisplay(getColumnValue(row, columnMap, CONFIG.columns.assignments.eventDate)),
        startTime: formatTimeForDisplay(getColumnValue(row, columnMap, CONFIG.columns.assignments.startTime)),
        endTime: formatTimeForDisplay(getColumnValue(row, columnMap, CONFIG.columns.assignments.endTime)),
        riderName: getColumnValue(row, columnMap, CONFIG.columns.assignments.riderName) || '',
        status: getColumnValue(row, columnMap, CONFIG.columns.assignments.status) || 'Assigned'
      }))
      .sort((a, b) => {
        let dateA, dateB;
        try { dateA = new Date(a.eventDate); } catch (e) { dateA = null; }
        try { dateB = new Date(b.eventDate); } catch (e) { dateB = null; }

        if (!dateA && !dateB) return 0;
        if (!dateA) return 1;
        if (!dateB) return -1;
        return dateA.getTime() - dateB.getTime();
      });

    return schedule;
  } catch (error) {
    logError('Error getting rider schedule for dashboard:', error);
    return [];
  }
}

// ===== SIDEBAR FUNCTIONS ===== (Shared by sheets & web app)

/**
 * Get data for the escort assignment sidebar, used by both Google Sheets sidebar and web app assignment modal.
 * Filters for active requests and active riders.
 *
 * @return {object} An object containing:
 *                  {Array<Array<any>>} requestsData Filtered request rows.
 *                  {Array<string>} requestsHeaders Headers for requests.
 *                  {Array<Array<any>>} ridersData Filtered active rider rows.
 *                  {Array<string>} ridersHeaders Headers for riders.
 */
function getDataForEscortSidebar() {
  try {
    const requestsDataObj = getRequestsData();
    const ridersDataObj = getRidersData();

    const validRequests = requestsDataObj.data.filter(row => {
      const id = getColumnValue(row, requestsDataObj.columnMap, CONFIG.columns.requests.id);
      const requesterName = getColumnValue(row, requestsDataObj.columnMap, CONFIG.columns.requests.requesterName);
      const status = getColumnValue(row, requestsDataObj.columnMap, CONFIG.columns.requests.status);

      return id && String(id).trim().length > 0 &&
             requesterName && String(requesterName).trim().length > 0 &&
             ['New', 'Pending', 'Assigned', 'Unassigned', 'In Progress'].includes(status);
    });

    const activeRiders = ridersDataObj.data.filter(row => {
      const status = getColumnValue(row, ridersDataObj.columnMap, CONFIG.columns.riders.status);
      const name = getColumnValue(row, ridersDataObj.columnMap, CONFIG.columns.riders.name);
      return String(status).trim().toLowerCase() === 'active' && name && String(name).trim().length > 0;
    });

    return {
      requestsData: validRequests,
      requestsHeaders: requestsDataObj.headers,
      ridersData: activeRiders,
      ridersHeaders: ridersDataObj.headers
    };

  } catch (error) {
    logError('Error getting data for escort sidebar', error);
    return { requestsData: [], requestsHeaders: [], ridersData: [], ridersHeaders: [] };
  }
}

/**
 * Displays the escort assignment sidebar in Google Sheets UI.
 * Uses data fetched by `getDataForEscortSidebar`.
 * @return {void}
 */
function showEscortSidebar() {
  try {
    const data = getDataForEscortSidebar();

    if (data.requestsData.length === 0) {
      SpreadsheetApp.getUi().alert('No valid requests found with proper Request IDs and requester names.');
      return;
    }
    if (data.ridersData.length === 0) {
      SpreadsheetApp.getUi().alert('No active riders found.');
      return;
    }

    const template = HtmlService.createTemplateFromFile('EscortSidebar');
    template.requestsData = data.requestsData;
    template.requestsHeaders = data.requestsHeaders;
    template.ridersData = data.ridersData;
    template.ridersHeaders = data.ridersHeaders;

    const htmlOutput = template.evaluate().setTitle('🏍️ Assign Escort Riders').setWidth(400);
    SpreadsheetApp.getUi().showSidebar(htmlOutput);
  } catch (error) {
    logError('Error loading escort sidebar:', error);
    SpreadsheetApp.getUi().alert('Error loading sidebar: ' + error.message);
  }
}

/**
 * Renders the escort sidebar content as an HTML string for use in the web app (e.g., assignments.html).
 * This allows the web app to display a similar assignment interface.
 *
 * @return {GoogleAppsScript.HTML.HtmlOutput} HTML content for the sidebar, or an error message.
 */
function renderEscortSidebarForWebApp() {
  try {
    const data = getDataForEscortSidebar();
    const template = HtmlService.createTemplateFromFile('EscortSidebar');
    template.requestsData = data.requestsData;
    template.requestsHeaders = data.requestsHeaders;
    template.ridersData = data.ridersData;
    template.ridersHeaders = data.ridersHeaders;
    return template.evaluate().setTitle('Assign Escort Riders').setWidth(400);
  } catch (error) {
    logError('Error rendering escort sidebar for web app:', error);
    return HtmlService.createHtmlOutput(
      `<html><body><h3>⚠️ Error Loading Assignment Form</h3><p>Error: ${error.message}</p>` +
      `<p>Please try refreshing or contact support.</p><button onclick="google.script.host.close()">Close</button></body></html>`
    ).setTitle('Assignment Error').setWidth(400);
  }
}

/**
 * Gets filtered requests for web app display
 * @param {string} filter - Status filter ('All', 'New', 'Pending', etc.)
 * @return {Array<object>} Array of formatted request objects
 */

/**
 * Enhanced wrapper function for the requests page
 * Add this to your AppServices.gs file, replacing the existing version
 */
function getPageDataForRequests(filter = 'All') {
  try {
    debugLog(`📋 getPageDataForRequests called with filter: ${filter}`);

    const auth = authenticateAndAuthorizeUser();
    if (!auth.success) {
      return {
        success: false,
        error: auth.error || 'UNAUTHORIZED',
        user: auth.user || {
          name: auth.userName || 'User',
          email: auth.userEmail || '',
          roles: ['unauthorized'],
          permissions: []
        },
        requests: []
      };
    }

    const user = Object.assign({}, auth.user, {
      roles: auth.user.roles || [auth.user.role]
    });

    // Get requests using the enhanced function
    const requests = getFilteredRequestsForWebApp(user, filter); // Pass user and filter correctly
    debugLog(`✅ Requests retrieved: ${requests?.length || 0} items with filter: ${filter}`);
    
    // Ensure we return an array
    const safeRequests = Array.isArray(requests) ? requests : [];
    
    const result = {
      success: true,
      user: user,
      requests: safeRequests
    };
    
    debugLog('✅ getPageDataForRequests result:', {
      success: result.success,
      userName: result.user?.name,
      requestsCount: result.requests?.length || 0
    });
    
    return result;
    
  } catch (error) {
    console.error('❌ Error in getPageDataForRequests:', error);
    logError('Error in getPageDataForRequests', error);
    
    return {
      success: false,
      error: error.message,
      user: {
        name: 'System User',
        email: '',
        roles: ['system'],
        permissions: []
      },
      requests: []
    };
  }
}

/**
 * Alternative direct function for testing
 * This bypasses the wrapper and directly returns formatted requests
 */
function getRequestsForWebAppDirect(filter = 'All') {
  try {
    debugLog(`🔄 Direct requests call with filter: ${filter}`);
    
    const result = getFilteredRequestsForWebApp(filter);
    debugLog(`📊 Direct result: ${result?.length || 0} requests`);
    
    return result || [];
    
  } catch (error) {
    console.error('❌ Error in direct requests call:', error);
    return [];
  }
}

/**
 * Simple test that just returns basic data
 */
function testSimpleRequestsData() {
  try {
    debugLog('🧪 Testing simple requests data...');
    
    // Try to get raw sheet data
    const sheet = SpreadsheetApp.getActiveSpreadsheet().getSheetByName('Requests');
    if (!sheet) {
      return { error: 'Requests sheet not found' };
    }
    
    const range = sheet.getDataRange();
    const values = range.getValues();
    
    debugLog('✅ Got sheet data:', values.length, 'rows');
    
    // Return first few rows as simple objects
    const simpleRequests = [];
    for (let i = 1; i < Math.min(6, values.length); i++) { // Skip header, get first 5 rows
      const row = values[i];
      simpleRequests.push({
        id: row[0] || `ROW-${i}`,
        requestId: row[0] || `ROW-${i}`,
        requesterName: row[2] || 'Unknown',
        type: row[4] || 'Unknown',
        requestType: row[4] || 'Unknown',
        status: row[13] || 'New',
        eventDate: 'TBD',
        startTime: 'TBD',
        endTime: 'TBD',
        startLocation: row[8] || 'TBD',
        endLocation: row[9] || 'TBD',
        ridersNeeded: row[11] || 1,
        notes: row[14] || ''
      });
    }
    
    debugLog('✅ Returning', simpleRequests.length, 'simple requests');
    return simpleRequests;
    
  } catch (error) {
    console.error('❌ Error in testSimpleRequestsData:', error);
    return { error: error.message };
  }
}
/**
 * Simple test to check if requests data is accessible
 */
function testRequestsAccess() {
  try {
    debugLog('🧪 Testing basic requests access...');
    
    // Test 1: Can we access the sheet?
    const sheet = SpreadsheetApp.getActiveSpreadsheet().getSheetByName(CONFIG.sheets.requests);
    if (!sheet) {
      return { error: 'Requests sheet not found. Expected sheet name: ' + CONFIG.sheets.requests };
    }
    
    // Test 2: Get basic data
    const range = sheet.getDataRange();
    const values = range.getValues();
    
    debugLog('✅ Sheet found:', sheet.getName());
    debugLog('✅ Rows found:', values.length);
    debugLog('✅ Headers:', values[0]);
    
    // Test 3: Try getRequestsData function
    const requestsData = getRequestsData();
    debugLog('✅ getRequestsData works:', !!requestsData);
    
    // Test 4: Try the filter function
    const filtered = getFilteredRequestsForWebApp('All');
    debugLog('✅ getFilteredRequestsForWebApp works:', !!filtered);
    
    return {
      success: true,
      sheetName: sheet.getName(),
      totalRows: values.length,
      headers: values[0],
      requestsDataWorks: !!requestsData,
      filteredCount: filtered ? filtered.length : 0,
      sampleRequest: filtered && filtered.length > 0 ? filtered[0] : null
    };
    
  } catch (error) {
    console.error('❌ Test error:', error);
    return {
      success: false,
      error: error.message
    };
  }
}
/**
 * Gets requests that are suitable for assignment (not completed or cancelled).
 * Used by the assignments page in the web app.
 *
 * @param {object} user The current user object (logged for context, not used for filtering in this version).
 * @return {Array<object>} An array of formatted request objects suitable for assignment.
 */
function getFilteredRequestsForAssignments(user) {
  try {
    debugLog('📋 Getting filtered requests for assignments page...');
    debugLog('User parameter:', user);
    const requestsData = getRequestsData();
    if (!requestsData || !requestsData.data || requestsData.data.length === 0) {
      debugLog('❌ No requests data found');
      return [];
    }
    const columnMap = requestsData.columnMap;
    debugLog('Column map:', columnMap);
    debugLog('Looking for Request ID column:', CONFIG.columns.requests.id);
    debugLog('Request ID column index:', columnMap[CONFIG.columns.requests.id]);

    const assignableRequests = [];
    for (let i = 0; i < requestsData.data.length; i++) {
      try {
        const row = requestsData.data[i];
        if (i < 3) {
          debugLog(`Row ${i} data:`, row);
          debugLog(`Row ${i} Request ID:`, getColumnValue(row, columnMap, CONFIG.columns.requests.id));
        }
        const requestId = getColumnValue(row, columnMap, CONFIG.columns.requests.id);
        const requesterName = getColumnValue(row, columnMap, CONFIG.columns.requests.requesterName);
        const status = getColumnValue(row, columnMap, CONFIG.columns.requests.status);
        const eventDate = getColumnValue(row, columnMap, CONFIG.columns.requests.eventDate);
        if (!requestId) {
          debugLog(`⚠️ Missing Request ID in row ${i}:`, { requestId, requesterName, rawRow: row.slice(0, 5) });
          continue;
        }
        if (!requesterName) {
          debugLog(`⚠️ Missing requester name in row ${i} for Request ID: ${requestId}`);
          continue;
        }
        if (!['New', 'Pending', 'Assigned', 'Unassigned', 'In Progress'].includes(status)) {
          continue;
        }
        assignableRequests.push({
          id: requestId, requestId, requesterName,
          type: getColumnValue(row, columnMap, CONFIG.columns.requests.type) || 'Unknown',
          eventDate: formatDateForDisplay(eventDate) || 'No Date',
          startTime: formatTimeForDisplay(getColumnValue(row, columnMap, CONFIG.columns.requests.startTime)) || 'No Time',
          endTime: formatTimeForDisplay(getColumnValue(row, columnMap, CONFIG.columns.requests.endTime)) || '',
          startLocation: getColumnValue(row, columnMap, CONFIG.columns.requests.startLocation) || 'Location TBD',
          endLocation: getColumnValue(row, columnMap, CONFIG.columns.requests.endLocation) || '',
          ridersNeeded: getColumnValue(row, columnMap, CONFIG.columns.requests.ridersNeeded) || 1,
          ridersAssigned: getColumnValue(row, columnMap, CONFIG.columns.requests.ridersAssigned) || '',
          status: status || 'New'
        });
      } catch (rowError) {
        debugLog(`⚠️ Error processing request row ${i}:`, rowError);
      }
    }
    const sortedRequests = assignableRequests.sort((a, b) => {
      try {
        if (a.eventDate === 'No Date' && b.eventDate === 'No Date') return 0;
        if (a.eventDate === 'No Date') return 1;
        if (b.eventDate === 'No Date') return -1;
        let dateA, dateB;
        try { dateA = new Date(a.eventDate); } catch (e) { dateA = null; }
        try { dateB = new Date(b.eventDate); } catch (e) { dateB = null; }
        if (!dateA && !dateB) return 0;
        if (!dateA) return 1;
        if (!dateB) return -1;
        return dateB.getTime() - dateA.getTime();
      } catch (sortError) { return 0; }
    });
    debugLog(`✅ Returning ${sortedRequests.length} assignable requests`);
    if (sortedRequests.length > 0) debugLog('First processed request:', sortedRequests[0]);
    return sortedRequests;
  } catch (error) {
    console.error('❌ Error getting filtered requests for assignments:', error);
    logError('Error in getFilteredRequestsForAssignments', error);
    return [];
  }
}

/**
 * Fetches active riders for the assignments page.
 * Filters riders by status (Active or Available, or no status) and ensures they have a name.
 *
 * @return {Array<object>} An array of active rider objects, each containing:
 *                         name, jpNumber, phone, email, carrier, status ('Available').
 */
function getActiveRidersForAssignments() {
  try {
    debugLog('🏍️ Getting active riders for assignments page with enhanced logic...');
    
    const ridersData = getRidersData();
    
    if (!ridersData || !ridersData.data || ridersData.data.length === 0) {
      debugLog('❌ No riders data found');
      return [];
    }
    
    debugLog(`📊 Total riders in sheet: ${ridersData.data.length}`);
    debugLog('📋 Available columns:', ridersData.headers);
    debugLog('🗂️ Column mapping:', ridersData.columnMap);
    
    const columnMap = ridersData.columnMap;
    const activeRiders = [];
    
    // Enhanced column detection - try multiple possible column names
    const nameColumns = [
      CONFIG.columns.riders.name,
      'Full Name',
      'Name',
      'Rider Name'
    ];
    
    const statusColumns = [
      CONFIG.columns.riders.status,
      'Status',
      'Rider Status'
    ];
    
    const jpNumberColumns = [
      CONFIG.columns.riders.jpNumber,
      'Rider ID',
      'JP Number',
      'ID'
    ];
    
    const phoneColumns = [
      CONFIG.columns.riders.phone,
      'Phone Number',
      'Phone',
      'Contact'
    ];
    
    const emailColumns = [
      CONFIG.columns.riders.email,
      'Email',
      'Email Address'
    ];

   const partTimeColumns = [
  CONFIG.columns.riders.partTime,
  'Part Time',
  'Part-Time',
  'Part Time Rider',
  'Part-Time Rider',  // ← ADD THIS LINE (your actual column name)
  'PartTime'
];
    
    // Find the best column matches
    const getColumnIndex = (possibleNames) => {
      for (const name of possibleNames) {
        if (columnMap[name] !== undefined) {
          return columnMap[name];
        }
      }
      return -1;
    };
    
    const nameColIndex = getColumnIndex(nameColumns);
    const statusColIndex = getColumnIndex(statusColumns);
    const jpNumberColIndex = getColumnIndex(jpNumberColumns);
    const phoneColIndex = getColumnIndex(phoneColumns);
    const emailColIndex = getColumnIndex(emailColumns);
    const partTimeColIndex = getColumnIndex(partTimeColumns);
    
    debugLog('🔍 Column detection results:');
    debugLog(`  Name column: index ${nameColIndex} (${nameColumns.find(n => columnMap[n] !== undefined) || 'NOT FOUND'})`);
    debugLog(`  Status column: index ${statusColIndex} (${statusColumns.find(n => columnMap[n] !== undefined) || 'NOT FOUND'})`);
    debugLog(`  JP Number column: index ${jpNumberColIndex} (${jpNumberColumns.find(n => columnMap[n] !== undefined) || 'NOT FOUND'})`);
    
    // Fallback: if no proper columns found, use positional indexing
    const usePositionalFallback = nameColIndex === -1;
    
    if (usePositionalFallback) {
      debugLog('⚠️ Using positional fallback (assuming standard column order)');
    }
    
    for (let i = 0; i < ridersData.data.length; i++) {
      try {
        const row = ridersData.data[i];
        
        // Get rider data with enhanced fallback logic
        let riderName, status, jpNumber, phone, email, partTime;
        
        if (usePositionalFallback) {
          // Assume standard order: ID, Name, Phone, Email, Status, ...
          jpNumber = row[0] || '';
          riderName = row[1] || '';
          phone = row[2] || '';
          email = row[3] || '';
          status = row[4] || 'Active'; // Default to Active
          partTime = row[5] || 'No';
        } else {
          riderName = nameColIndex >= 0 ? row[nameColIndex] : (row[1] || '');
          status = statusColIndex >= 0 ? row[statusColIndex] : 'Active';
          jpNumber = jpNumberColIndex >= 0 ? row[jpNumberColIndex] : (row[0] || '');
          phone = phoneColIndex >= 0 ? row[phoneColIndex] : (row[2] || '');
          email = emailColIndex >= 0 ? row[emailColIndex] : (row[3] || '');
          partTime = partTimeColIndex >= 0 ? row[partTimeColIndex] : (row[5] || 'No');
        }
        
        // Debug first few riders
        if (i < 3) {
          debugLog(`🔍 Rider ${i + 1}:`, {
            name: riderName,
            jpNumber: jpNumber,
            status: status,
            partTime: partTime,
            phone: phone,
            hasValidName: !!(riderName && String(riderName).trim().length > 0)
          });
        }
        
        // Check if rider has a name (essential requirement)
        if (!riderName || String(riderName).trim().length === 0) {
          if (i < 5) debugLog(`⚠️ Skipping rider ${i + 1}: No name`);
          continue;
        }
        
        // ENHANCED STATUS CHECKING - be very permissive
        const riderStatus = String(status || '').trim().toLowerCase();
        
        // Consider these as "active":
        // - Empty status (default to active)
        // - 'active', 'available', 'yes', 'y', 'true'
        // - Any status that doesn't explicitly say inactive
        const isActive = !riderStatus || 
                        riderStatus === '' || 
                        riderStatus === 'active' || 
                        riderStatus === 'available' ||
                        riderStatus === 'yes' ||
                        riderStatus === 'y' ||
                        riderStatus === 'true' ||
                        riderStatus === '1' ||
                        // Be permissive - exclude only clearly inactive statuses
                        (!['inactive', 'disabled', 'suspended', 'no', 'false', '0'].includes(riderStatus));
        
        if (!isActive) {
          if (i < 5) debugLog(`⚠️ Skipping rider ${i + 1}: Status '${status}' considered inactive`);
          continue;
        }
        
        // Add to active riders list
        activeRiders.push({
          name: String(riderName).trim(),
          jpNumber: jpNumber ? String(jpNumber).trim() : `R${i}`,
          phone: phone ? String(phone).trim() : '555-0000',
          email: email ? String(email).trim() : '',
          carrier: 'Unknown',
          status: 'Available',
          partTime: partTime ? String(partTime).trim() : 'No'
        });
        
        if (i < 3) {
          debugLog(`✅ Added rider ${i + 1}: ${riderName} (${jpNumber || `R${i}`})`);
        }
        
      } catch (rowError) {
        debugLog(`⚠️ Error processing rider row ${i}:`, rowError);
      }
    }
    
    debugLog(`✅ Found ${activeRiders.length} active riders out of ${ridersData.data.length} total riders`);
    
    // If still no active riders, provide detailed debugging info
    if (activeRiders.length === 0) {
      debugLog('❌ NO ACTIVE RIDERS FOUND - DETAILED ANALYSIS:');
      
      debugLog('📊 Sample of first 5 rows (raw data):');
      for (let i = 0; i < Math.min(5, ridersData.data.length); i++) {
        const row = ridersData.data[i];
        debugLog(`  Row ${i + 1}:`, row);
      }
      
      debugLog('📊 Sample processed data:');
      for (let i = 0; i < Math.min(3, ridersData.data.length); i++) {
        const row = ridersData.data[i];
        const name = nameColIndex >= 0 ? row[nameColIndex] : row[1];
        const status = statusColIndex >= 0 ? row[statusColIndex] : row[4];
        debugLog(`  Row ${i + 1}: name="${name}" status="${status}" hasName=${!!(name && String(name).trim())}`);
      }
      
      // Return a fallback rider for testing if absolutely no riders found
      debugLog('🔧 Creating fallback test rider...');
      return [{
        name: 'Test Rider',
        jpNumber: 'TEST001',
        phone: '555-0000',
        email: 'test@example.com',
        carrier: 'Unknown',
        status: 'Available'
      }];
      
    } else {
      debugLog('📋 Sample active riders:', activeRiders.slice(0, 3));
    }
    
    return activeRiders;
    
  } catch (error) {
    console.error('❌ Error getting active riders for assignments:', error);
    logError('Error in getActiveRidersForAssignments', error);
    
    // Return fallback rider on error
    return [{
      name: 'System Rider',
      jpNumber: 'SYS001',
      phone: '555-0000',
      email: 'system@example.com',
      carrier: 'Unknown',
      status: 'Available'
    }];
  }
}
/**
 * Simple debug function to diagnose riders issue
 * Add this to your AppServices.gs or Code.gs file
 */
function debugRidersIssue() {
  try {
    debugLog('🔍 Starting simple riders debug...');
    
    // Test 1: Get raw riders data
    const ridersData = getRidersData();
    
    const result = {
      success: true,
      timestamp: new Date().toISOString(),
      tests: {}
    };
    
    // Test raw data access
    result.tests.rawData = {
      hasData: !!ridersData,
      dataLength: ridersData?.data?.length || 0,
      headersLength: ridersData?.headers?.length || 0,
      headers: ridersData?.headers || [],
      columnMap: ridersData?.columnMap || {},
      sampleRow: ridersData?.data?.[0] || null
    };
    
    // Test CONFIG columns
    result.tests.configColumns = {
      expectedName: CONFIG.columns.riders.name,
      expectedStatus: CONFIG.columns.riders.status,
      expectedJpNumber: CONFIG.columns.riders.jpNumber,
      nameColumnExists: ridersData?.columnMap?.[CONFIG.columns.riders.name] !== undefined,
      statusColumnExists: ridersData?.columnMap?.[CONFIG.columns.riders.status] !== undefined,
      jpNumberColumnExists: ridersData?.columnMap?.[CONFIG.columns.riders.jpNumber] !== undefined
    };
    
    // Test actual riders function
    let allRiders = [];
    try {
      allRiders = getRiders();
      result.tests.getRiders = {
        success: true,
        count: allRiders.length,
        sample: allRiders[0] || null
      };
    } catch (error) {
      result.tests.getRiders = {
        success: false,
        error: error.message
      };
    }
    
    // Test active riders function
    let activeRiders = [];
    try {
      activeRiders = getActiveRidersForAssignments();
      result.tests.getActiveRiders = {
        success: true,
        count: activeRiders.length,
        sample: activeRiders[0] || null
      };
    } catch (error) {
      result.tests.getActiveRiders = {
        success: false,
        error: error.message
      };
    }
    
    // Analyze why no active riders
    if (allRiders.length > 0 && activeRiders.length === 0) {
      result.analysis = {
        totalRiders: allRiders.length,
        activeRiders: activeRiders.length,
        statusValues: allRiders.map(r => r.status || r.Status || 'No Status'),
        possibleIssues: []
      };
      
      // Check for common issues
      const statuses = result.analysis.statusValues;
      const uniqueStatuses = [...new Set(statuses)];
      
      if (!uniqueStatuses.includes('Active')) {
        result.analysis.possibleIssues.push('No riders have "Active" status');
      }
      
      if (uniqueStatuses.includes('')) {
        result.analysis.possibleIssues.push('Some riders have empty status');
      }
      
      result.analysis.uniqueStatuses = uniqueStatuses;
    }
    
    debugLog('✅ Debug completed:', result);
    return result;
    
  } catch (error) {
    console.error('❌ Debug failed:', error);
    return {
      success: false,
      error: error.message,
      stack: error.stack
    };
  }
}

/**
 * Quick fix function to make all riders active
 * Use this temporarily to test if the issue is status-related
 */
function getAllRidersRegardlessOfStatus() {
  try {
    debugLog('🔧 Getting ALL riders regardless of status...');
    
    const ridersData = getRidersData();
    
    if (!ridersData || !ridersData.data || ridersData.data.length === 0) {
      return [];
    }
    
    const columnMap = ridersData.columnMap;
    const allRiders = [];
    
    for (let i = 0; i < ridersData.data.length; i++) {
      const row = ridersData.data[i];
      
      const riderName = getColumnValue(row, columnMap, CONFIG.columns.riders.name) || 
                        getColumnValue(row, columnMap, 'Full Name') || 
                        row[1];
      
      // Only require a name - ignore status completely
      if (!riderName || String(riderName).trim().length === 0) {
        continue;
      }
      
      const jpNumber = getColumnValue(row, columnMap, CONFIG.columns.riders.jpNumber) || 
                       getColumnValue(row, columnMap, 'Rider ID') || 
                       row[0] || `RIDER-${i}`;
      
      const phone = getColumnValue(row, columnMap, CONFIG.columns.riders.phone) || 
                    getColumnValue(row, columnMap, 'Phone Number') || 
                    '555-0000';
      
      const email = getColumnValue(row, columnMap, CONFIG.columns.riders.email) || 
                    getColumnValue(row, columnMap, 'Email') || 
                    '';
      
      allRiders.push({
        name: String(riderName).trim(),
        jpNumber: String(jpNumber).trim(),
        phone: String(phone).trim(),
        email: String(email).trim(),
        carrier: 'Unknown',
        status: 'Available' // Force all to be available
      });
    }
    
    debugLog(`✅ Found ${allRiders.length} riders (ignoring status)`);
    return allRiders;
    
  } catch (error) {
    console.error('❌ Error getting all riders:', error);
    return [];
  }
}

/**
 * Fetches upcoming assignments, formatted for the assignments page.
 * Filters for assignments in the next 60 days that are not completed or cancelled.
 * @param {object} user The current user object (logged for context, not used for filtering).
 * @return {Array<object>} An array of formatted upcoming assignment objects.
 */
function getUpcomingAssignmentsForAssignmentsPage(user) {
  try {
    debugLog('📋 Getting upcoming assignments for assignments page...');
    const assignmentsData = getAssignmentsData();
    if (!assignmentsData || !assignmentsData.data || assignmentsData.data.length === 0) {
      debugLog('❌ No assignments data found');
      return [];
    }
    const columnMap = assignmentsData.columnMap;
    const today = new Date(); today.setHours(0,0,0,0);
    const futureDate = new Date(today.getTime() + (60 * 24 * 60 * 60 * 1000));
    const upcomingAssignments = [];
    for (let i = 0; i < assignmentsData.data.length; i++) {
      try {
        const row = assignmentsData.data[i];
        const assignmentId = getColumnValue(row, columnMap, CONFIG.columns.assignments.id);
        const requestId = getColumnValue(row, columnMap, CONFIG.columns.assignments.requestId);
        const riderName = getColumnValue(row, columnMap, CONFIG.columns.assignments.riderName);
        const status = getColumnValue(row, columnMap, CONFIG.columns.assignments.status);
        const eventDate = getColumnValue(row, columnMap, CONFIG.columns.assignments.eventDate);
        if (!assignmentId || !requestId || !riderName || !eventDate) continue;
        if (['Completed', 'Cancelled', 'No Show'].includes(status)) continue;
        const assignmentDate = new Date(eventDate);
        if (isNaN(assignmentDate.getTime()) || assignmentDate < today || assignmentDate > futureDate) continue;

        const startLocation = getColumnValue(row, columnMap, CONFIG.columns.assignments.startLocation);
        const endLocation = getColumnValue(row, columnMap, CONFIG.columns.assignments.endLocation);
        let displayLocation = 'Location TBD';
        if (startLocation) { displayLocation = startLocation; if (endLocation) displayLocation += ` → ${endLocation}`; }
        else if (endLocation) displayLocation = `To: ${endLocation}`;

        upcomingAssignments.push({
          id: assignmentId, requestId, eventDate: formatDateForDisplay(eventDate),
          startTime: formatTimeForDisplay(getColumnValue(row, columnMap, CONFIG.columns.assignments.startTime)) || 'No Time',
          endTime: formatTimeForDisplay(getColumnValue(row, columnMap, CONFIG.columns.assignments.endTime)) || '',
          riderName, startLocation: displayLocation, status: status || 'Assigned',
          notificationStatus: determineNotificationStatus(row, columnMap)
        });
      } catch (rowError) { debugLog(`⚠️ Error processing assignment row ${i}:`, rowError); }
    }
    const sortedAssignments = upcomingAssignments.sort((a, b) => {
      try {
        const dateA = new Date(a.eventDate); const dateB = new Date(b.eventDate);
        if (isNaN(dateA.getTime()) && isNaN(dateB.getTime())) return 0;
        if (isNaN(dateA.getTime())) return 1; if (isNaN(dateB.getTime())) return -1;
        return dateA.getTime() - dateB.getTime();
      } catch (sortError) { return 0; }
    });
    debugLog(`✅ Returning ${sortedAssignments.length} upcoming assignments`);
    return sortedAssignments;
  } catch (error) {
    console.error('❌ Error getting upcoming assignments for assignments page:', error);
    logError('Error in getUpcomingAssignmentsForAssignmentsPage', error);
    return [];
  }
}


/**
 * NEW WRAPPER FUNCTIONS FOR CONSOLIDATED CLIENT-SIDE DATA REQUESTS
 */

/**
 * Fetches all necessary data for the main dashboard (index.html) in a single call.
 * @return {object} An object containing `user`, `stats`, `recentRequests`, and `upcomingAssignments`. Includes a `success` flag and `error` message on failure.
 */
function getPageDataForDashboard(user) { // Added user parameter
  try {
    // const user = getCurrentUser(); // Removed: user is now a parameter
    const stats = calculateDashboardStatistics();
    const rawRequests = getRequestsData();
    let recentRequests = [];
    if (rawRequests && rawRequests.data) {
      const allFormattedRequests = getFilteredRequestsForWebApp(user, 'All', rawRequests); // Adjusted parameters
      try {
        recentRequests = allFormattedRequests.sort((a, b) => new Date(b.date) - new Date(a.date)).slice(0, 10);
      } catch (e) {
        console.error("Error sorting recent requests: ", e);
        recentRequests = allFormattedRequests.slice(0, 10);
      }
    }
    const upcomingAssignments = getUpcomingAssignmentsForWebApp(user);
    return { success: true, user, stats, recentRequests, upcomingAssignments };
  } catch (error) {
    logError('Error in getPageDataForDashboard', error);
    return {
      success: false, error: error.message, user: user, // Use passed user
      stats: { activeRiders: 0, pendingRequests: 0, todayAssignments: 0, weekAssignments: 0, totalRequests: 0, completedRequests: 0 },
      recentRequests: [], upcomingAssignments: []
    };
  }
}


/**
 * Gets consolidated data for the assignments page
 * @param {string} [requestIdToLoad] - Optional request ID to pre-select
 * @return {object} Consolidated data object with user, requests, riders, and optional initial request details
 */
function getPageDataForAssignments(requestIdToLoad) {
  try {
    debugLog('🔄 Loading assignments page data...', requestIdToLoad ? `Pre-selecting: ${requestIdToLoad}` : '');

    const auth = authenticateAndAuthorizeUser();
    if (!auth.success) {
      return {
        success: false,
        error: auth.error || 'UNAUTHORIZED',
        user: auth.user || {
          name: auth.userName || 'User',
          email: auth.userEmail || '',
          roles: ['unauthorized'],
          permissions: []
        },
        requests: [],
        riders: [],
        initialRequestDetails: null,
        assignmentOrder: []
      };
    }

    const user = Object.assign({}, auth.user, { roles: auth.user.roles || [auth.user.role] });

    const result = {
      success: true,
      user: user,
      requests: [],
      riders: [],
      initialRequestDetails: null,
      assignmentOrder: []
    };
    
    // Get assignable requests
    try {
      result.requests = getFilteredRequestsForAssignments(result.user);
      debugLog(`✅ Loaded ${result.requests.length} assignable requests`);
    } catch (requestsError) {
      debugLog('⚠️ Could not load requests:', requestsError);
      result.requests = [];
    }
    
    // Get active riders
    try {
      result.riders = getActiveRidersForWebApp();
      debugLog(`✅ Loaded ${result.riders.length} active riders`);
    } catch (ridersError) {
      debugLog('⚠️ Could not load riders:', ridersError);
      result.riders = [];
    }

    try {
      result.assignmentOrder = getAssignmentRotation();
      debugLog(`✅ Loaded assignment rotation with ${result.assignmentOrder.length} riders`);
    } catch (orderError) {
      debugLog('⚠️ Could not load assignment order:', orderError);
      result.assignmentOrder = [];
    }
    
    // If a specific request ID was requested, try to get its details
    if (requestIdToLoad) {
      const cleanedRequestIdToLoad = String(requestIdToLoad).trim();
      try {
        // Attempt to fetch the specific request directly
        const directlyFetchedRequest = getRequestDetails(cleanedRequestIdToLoad); // Assuming getRequestDetails is available
        if (directlyFetchedRequest) {
          result.initialRequestDetails = directlyFetchedRequest;
          debugLog(`✅ Successfully fetched initial request details directly for ID: "${cleanedRequestIdToLoad}"`);
        } else {
          console.warn(`⚠️ Requested ID "${cleanedRequestIdToLoad}" for pre-selection was not found through direct fetch.`);
        }
      } catch (fetchError) {
        console.error(`⚠️ Error during direct fetch for initial request details (ID "${cleanedRequestIdToLoad}"):`, fetchError);
      }
    }
    
    return result;
    
  } catch (error) {
    console.error('❌ Error in getPageDataForAssignments:', error);
    return {
      success: false,
      error: error.message,
      user: {
        name: 'System User',
        email: '',
        roles: ['system'],
        permissions: []
      }
    };
  }
}


/**
 * Simple test function to verify server connection
 * @return {object} Connection test result
 */
function testConnection() {
  try {
    debugLog('🌐 Testing server connection...');
    
    const result = {
      success: true,
      timestamp: new Date().toISOString(),
      message: 'Server connection is working',
      serverInfo: {
        userEmail: Session.getActiveUser().getEmail(),
        timezone: Session.getScriptTimeZone(),
        locale: Session.getActiveLocale()
      }
    };
    
    debugLog('✅ Server connection test passed:', result);
    return result;
  } catch (error) {
    console.error('❌ Server connection test failed:', error);
    return {
      success: false,
      error: error.message,
      timestamp: new Date().toISOString()
    };
  }
}

/**
 * Creates sample data for testing assignments functionality
 * @return {object} Result of sample data creation
 */
function createSampleDataForAssignments() {
  try {
    debugLog('🔧 Creating sample data for assignments testing...');
    
    const result = {
      success: true,
      created: {
        requests: 0,
        riders: 0
      },
      errors: []
    };

    // Create sample requests
    try {
      const requestsSheet = getOrCreateSheet(CONFIG.sheets.requests);
      const requestsData = requestsSheet.getDataRange().getValues();
      
      // If sheet is empty or has only headers, create sample data
      if (requestsData.length <= 1) {
        debugLog('📋 Creating sample requests...');
        
        const headers = [
          'Request ID', 'Requester Name', 'Requester Email', 'Type', 
          'Event Date', 'Start Time', 'End Time', 'Start Location', 
          'End Location', 'Riders Needed', 'Riders Assigned', 'Status', 
          'Notes', 'Created Date'
        ];
        
        const today = new Date();
        const tomorrow = new Date(today);
        tomorrow.setDate(tomorrow.getDate() + 1);
        const nextWeek = new Date(today);
        nextWeek.setDate(nextWeek.getDate() + 7);
        
        const sampleRequests = [
          [
            'REQ-001', 'John Smith', 'john.smith@example.com', 'Escort',
            tomorrow.toLocaleDateString(), '09:00 AM', '10:00 AM',
            'Downtown Office', 'City Hall', '2', '', 'New',
            'High priority event', today.toLocaleDateString()
          ],
          [
            'REQ-002', 'Sarah Johnson', 'sarah.j@example.com', 'Escort',
            nextWeek.toLocaleDateString(), '02:00 PM', '03:30 PM',
            'Airport', 'Convention Center', '3', '', 'Pending',
            'VIP transport needed', today.toLocaleDateString()
          ],
          [
            'REQ-003', 'Mike Davis', 'mike.davis@example.com', 'Event',
            tomorrow.toLocaleDateString(), '11:00 AM', '12:00 PM',
            'Hotel Grand', 'Stadium', '1', '', 'Unassigned',
            'Sports event escort', today.toLocaleDateString()
          ]
        ];
        
        requestsSheet.clear();
        requestsSheet.getRange(1, 1, 1, headers.length).setValues([headers]);
        requestsSheet.getRange(2, 1, sampleRequests.length, headers.length).setValues(sampleRequests);
        
        result.created.requests = sampleRequests.length;
        debugLog(`✅ Created ${sampleRequests.length} sample requests`);
      }
    } catch (requestsError) {
      result.errors.push('Requests creation failed: ' + requestsError.message);
      console.error('❌ Failed to create sample requests:', requestsError);
    }

    // Create sample riders
    try {
      const ridersSheet = getOrCreateSheet(CONFIG.sheets.riders);
      const ridersData = ridersSheet.getDataRange().getValues();
      
      // If sheet is empty or has only headers, create sample data
      if (ridersData.length <= 1) {
        debugLog('🏍️ Creating sample riders...');
        
        const headers = [
          'Rider ID', 'Full Name', 'Phone Number', 'Email', 'Status',
          'Part-Time Rider', 'Carrier', 'Notes', 'Join Date'
        ];
        
        const today = new Date();
        const sampleRiders = [
          [
            'R001', 'Alex Rodriguez', '555-0101', 'alex.r@example.com', 'Active',
            'No', 'Verizon', 'Experienced rider', today.toLocaleDateString()
          ],
          [
            'R002', 'Emily Chen', '555-0102', 'emily.c@example.com', 'Active',
            'No', 'AT&T', 'Lead rider for events', today.toLocaleDateString()
          ],
          [
            'R003', 'Marcus Johnson', '555-0103', 'marcus.j@example.com', 'Available',
            'Yes', 'T-Mobile', 'Part-time weekends only', today.toLocaleDateString()
          ],
          [
            'R004', 'Lisa Williams', '555-0104', 'lisa.w@example.com', 'Active',
            'No', 'Verizon', 'Senior rider trainer', today.toLocaleDateString()
          ],
          [
            'R005', 'David Brown', '555-0105', 'david.b@example.com', 'Active',
            'No', 'AT&T', 'Backup rider', today.toLocaleDateString()
          ]
        ];
        
        ridersSheet.clear();
        ridersSheet.getRange(1, 1, 1, headers.length).setValues([headers]);
        ridersSheet.getRange(2, 1, sampleRiders.length, headers.length).setValues(sampleRiders);
        
        result.created.riders = sampleRiders.length;
        debugLog(`✅ Created ${sampleRiders.length} sample riders`);
      }
    } catch (ridersError) {
      result.errors.push('Riders creation failed: ' + ridersError.message);
      console.error('❌ Failed to create sample riders:', ridersError);
    }

    // Clear any cached data
    try {
      clearDataCache();
      debugLog('✅ Cleared data cache');
    } catch (cacheError) {
      console.warn('⚠️ Failed to clear cache:', cacheError);
    }

    debugLog('🎯 Sample data creation completed:', result);
    return result;
    
  } catch (error) {
    console.error('❌ Sample data creation failed:', error);
    return {
      success: false,
      error: error.message,
      timestamp: new Date().toISOString()
    };
  }
}

/**
 * Helper function to get or create a sheet
 * @param {string} sheetName - Name of the sheet
 * @return {GoogleAppsScript.Spreadsheet.Sheet} The sheet object
 */
function getOrCreateSheet(sheetName) {
  const ss = SpreadsheetApp.getActiveSpreadsheet();
  let sheet = ss.getSheetByName(sheetName);
  
  if (!sheet) {
    debugLog(`📄 Creating new sheet: ${sheetName}`);
    sheet = ss.insertSheet(sheetName);
  }
  
  return sheet;
}

/**
 * Gets consolidated data for the requests page
 * @param {string} [filter='All'] - Status filter for requests
 * @return {object} Consolidated data object with user and filtered requests
 */
/**
 * Enhanced function to get filtered requests for web app with better error handling
 * Add this to your Dashboard.js or AppServices.gs file
 */
function getFilteredRequestsForWebApp(user, filter = 'All', rawRequestsInput = null) { // Added user, rawRequestsInput
  try {
    debugLog(`📋 Getting filtered requests for web app with filter: ${filter} for user: ${user ? user.name : 'Unknown'}`);
    
    // Get the raw requests data
    const requestsData = rawRequestsInput || getRequestsData(); // Use input or fetch
    
    if (!requestsData || !requestsData.data || requestsData.data.length === 0) {
      debugLog('❌ No requests data found');
      return [];
    }
    
    debugLog(`✅ Found ${requestsData.data.length} total requests in sheet`);
    
    const columnMap = requestsData.columnMap;
    const filteredRequests = [];
    
    // Process each request row
    for (let i = 0; i < requestsData.data.length; i++) {
      try {
        const row = requestsData.data[i];
        
        // Get basic required fields
        const requestId = getColumnValue(row, columnMap, CONFIG.columns.requests.id);
        const requesterName = getColumnValue(row, columnMap, CONFIG.columns.requests.requesterName);
        const status = getColumnValue(row, columnMap, CONFIG.columns.requests.status);
        
        // Skip rows without essential data
        if (!requestId || !requesterName) {
          debugLog(`⚠️ Skipping row ${i}: Missing ID or requester name`);
          continue;
        }
        
      // Apply status filter
      if (filter !== 'All') {
        if (filter === 'Unassigned') {
          // Unassigned filter should also include new and pending requests
          if (!['Unassigned', 'New', 'Pending'].includes(status)) {
            continue;
          }
        } else if (status !== filter) {
          continue;
        }
      }
        
        // Build the formatted request object
        const formattedRequest = {
          requestId: requestId,
          requesterName: requesterName,
          requesterContact: getColumnValue(row, columnMap, CONFIG.columns.requests.requesterContact) || '',
          requestType: getColumnValue(row, columnMap, CONFIG.columns.requests.type) || 'Unknown',
          eventDate: formatDateForDisplay(getColumnValue(row, columnMap, CONFIG.columns.requests.eventDate)) || 'No Date',
          startTime: formatTimeForDisplay(getColumnValue(row, columnMap, CONFIG.columns.requests.startTime)) || 'No Time',
          endTime: formatTimeForDisplay(getColumnValue(row, columnMap, CONFIG.columns.requests.endTime)) || '',
          startLocation: getColumnValue(row, columnMap, CONFIG.columns.requests.startLocation) || 'Location TBD',
          endLocation: getColumnValue(row, columnMap, CONFIG.columns.requests.endLocation) || '',
          secondaryLocation: getColumnValue(row, columnMap, CONFIG.columns.requests.secondaryLocation) || '',
          ridersNeeded: getColumnValue(row, columnMap, CONFIG.columns.requests.ridersNeeded) || 1,
          escortFee: getColumnValue(row, columnMap, CONFIG.columns.requests.escortFee) || '',
          status: status || 'New',
          specialRequirements: getColumnValue(row, columnMap, CONFIG.columns.requests.requirements) || '',
          notes: getColumnValue(row, columnMap, CONFIG.columns.requests.notes) || '',
          ridersAssigned: getColumnValue(row, columnMap, CONFIG.columns.requests.ridersAssigned) || '',
          courtesy: getColumnValue(row, columnMap, CONFIG.columns.requests.courtesy) || 'No',
          lastUpdated: formatDateTimeForDisplay(getColumnValue(row, columnMap, CONFIG.columns.requests.lastUpdated)) || '',
          date: formatDateForDisplay(getColumnValue(row, columnMap, CONFIG.columns.requests.date)) || formatDateForDisplay(getColumnValue(row, columnMap, CONFIG.columns.requests.eventDate)) || 'No Date'
        };
        
        filteredRequests.push(formattedRequest);
        
        // Log first few for debugging
        if (i < 3) {
          debugLog(`✅ Processed request ${i}:`, {
            id: formattedRequest.requestId,
            requester: formattedRequest.requesterName,
            status: formattedRequest.status,
            eventDate: formattedRequest.eventDate
          });
        }
        
      } catch (rowError) {
        debugLog(`⚠️ Error processing request row ${i}:`, rowError);
      }
    }
    
    // Sort by event date (most recent first)
    filteredRequests.sort((a, b) => {
      try {
        const dateA = new Date(a.eventDate);
        const dateB = new Date(b.eventDate);
        
        if (isNaN(dateA.getTime()) && isNaN(dateB.getTime())) return 0;
        if (isNaN(dateA.getTime())) return 1;
        if (isNaN(dateB.getTime())) return -1;
        
        return dateB.getTime() - dateA.getTime();
      } catch (sortError) {
        debugLog('⚠️ Error sorting requests:', sortError);
        return 0;
      }
    });
    
    debugLog(`✅ Returning ${filteredRequests.length} filtered requests for filter: ${filter}`);
    
    if (filteredRequests.length > 0) {
      debugLog('Sample filtered request:', filteredRequests[0]);
    }
    
    return filteredRequests;
    
  } catch (error) {
    console.error('❌ Error in getFilteredRequestsForWebApp:', error);
    logError('Error in getFilteredRequestsForWebApp', error);
    
    // Return empty array instead of null to prevent client-side errors
    return [];
  }
}

/**
 * Debugging function to test request data retrieval
 * Call this from your browser console: google.script.run.debugRequestsData()
 */
function debugRequestsData() {
  try {
    debugLog('=== DEBUGGING REQUESTS DATA ===');
    
    // Test basic data retrieval
    const requestsData = getRequestsData();
    debugLog('Raw requests data:', {
      hasData: !!requestsData,
      dataLength: requestsData?.data?.length || 0,
      headers: requestsData?.headers || [],
      columnMap: requestsData?.columnMap || {}
    });
    
    // Test column mapping
    if (requestsData?.columnMap) {
      debugLog('Column mappings:');
      Object.entries(CONFIG.columns.requests).forEach(([key, columnName]) => {
        const index = requestsData.columnMap[columnName];
        debugLog(`  ${key} (${columnName}): column ${index}`);
      });
    }
    
    // Test sample data processing
    if (requestsData?.data?.length > 0) {
      debugLog('Sample raw row:', requestsData.data[0]);
      
      const sampleProcessed = {
        requestId: getColumnValue(requestsData.data[0], requestsData.columnMap, CONFIG.columns.requests.id),
        requesterName: getColumnValue(requestsData.data[0], requestsData.columnMap, CONFIG.columns.requests.requesterName),
        status: getColumnValue(requestsData.data[0], requestsData.columnMap, CONFIG.columns.requests.status)
      };
      debugLog('Sample processed data:', sampleProcessed);
    }
    
    // Test the actual function
    const filtered = getFilteredRequestsForWebApp('All');
    debugLog('Filtered result:', {
      type: typeof filtered,
      isArray: Array.isArray(filtered),
      length: filtered?.length || 0,
      sample: filtered?.[0] || 'No data'
    });
    
    return {
      success: true,
      rawDataLength: requestsData?.data?.length || 0,
      filteredLength: filtered?.length || 0,
      columnMap: requestsData?.columnMap || {},
      sampleFiltered: filtered?.[0] || null
    };
    
  } catch (error) {
    console.error('Debug error:', error);
    return {
      success: false,
      error: error.message
    };
  }
}
/**
 * Test function to see what data we have
 */
function testRequestsPageData() {
  try {
    debugLog('🧪 Testing requests data...');
    
    // Test basic data access
    const requestsData = getRequestsData();
    debugLog('Raw requests data:', requestsData);
    
    if (requestsData && requestsData.data) {
      debugLog('Found', requestsData.data.length, 'raw request rows');
      
      // Show first few rows
      if (requestsData.data.length > 0) {
        debugLog('First request row:', requestsData.data[0]);
        debugLog('Column mapping:', requestsData.columnMap);
      }
    }
    
    // Test the filtered function
    const filtered = getFilteredRequestsForWebApp('All');
    debugLog('Filtered requests:', filtered);
    
    return {
      success: true,
      rawCount: requestsData?.data?.length || 0,
      filteredCount: filtered?.length || 0,
      sampleRaw: requestsData?.data?.[0] || null,
      sampleFiltered: filtered?.[0] || null
    };
    
  } catch (error) {
    console.error('Test error:', error);
    return {
      success: false,
      error: error.message
    };
  }
}
/**
 * Test function to debug requests page data
 */
function testRequestsPageData() {
  debugLog('🧪 Testing requests page data...');
  
  try {
    const result = getPageDataForRequests('All');
    debugLog('✅ Success:', result.success);
    debugLog('👤 User:', result.user?.name);
    debugLog('📋 Requests count:', result.requests?.length);
    
    if (result.requests && result.requests.length > 0) {
      debugLog('📋 Sample request:', result.requests[0]);
      debugLog('📋 Request fields available:', Object.keys(result.requests[0]));
    }
    
    // Test with filter
    const filteredResult = getPageDataForRequests('New');
    debugLog('📋 New requests count:', filteredResult.requests?.length);
    
    return result;
    
  } catch (error) {
    console.error('❌ Test failed:', error);
    return { error: error.message };
  }
}

/**
 * Fetches data for the notifications page (notifications.html).
 * @param {Array<string>} [userRoles=['admin']] The roles of the current user (used for potential filtering, though not implemented in this version).
 * @return {object} An object containing `user`, `assignments` (all relevant for notifications),
 *                  and `stats` (notification-related statistics).
 *                  Includes a `success` flag and `error` message on failure.
 */
/**
 * Gets consolidated data for the notifications page
 * @return {object} Consolidated data object with user, assignments, and stats
 */
function getPageDataForNotifications(user) {
  try {
    debugLog('🔄 Loading notifications page data...');
    
    // Use passed user or get current user
    let currentUser = user;
    if (!currentUser) {
      try {
        const auth = authenticateAndAuthorizeUser();
        currentUser = auth.success ? auth.user : {
          name: 'System User',
          email: 'user@system.com',
          roles: ['admin'],
          permissions: ['send_notifications']
        };
      } catch (userError) {
        debugLog('⚠️ Could not authenticate user:', userError);
        currentUser = {
          name: 'System User',
          email: 'user@system.com',
          roles: ['admin'],
          permissions: ['send_notifications']
        };
      }
    }
    
    const result = {
      success: true,
      user: currentUser,
      assignments: [],
      stats: {},
      recentActivity: []
    };
    
    // Get all assignments for notifications
    try {
      result.assignments = getAllAssignmentsForNotifications(false);
      debugLog(`✅ Loaded ${result.assignments.length} assignments for notifications`);
    } catch (assignmentsError) {
      debugLog('⚠️ Could not load assignments:', assignmentsError);
      result.assignments = [];
    }
    
    // Calculate notification stats
    try {
      result.stats = calculateNotificationStats(result.assignments);
      debugLog('✅ Calculated notification stats:', result.stats);
    } catch (statsError) {
      debugLog('⚠️ Could not calculate stats:', statsError);
      result.stats = {
        totalAssignments: 0,
        pendingNotifications: 0,
        smsToday: 0,
        emailToday: 0
      };
    }
    
    // Get recent notification activity
    try {
      result.recentActivity = getRecentNotificationActivity(result.assignments);
      debugLog(`✅ Found ${result.recentActivity.length} recent activities`);
    } catch (activityError) {
      debugLog('⚠️ Could not load recent activity:', activityError);
      result.recentActivity = [];
    }
    
    return result;
    
  } catch (error) {
    console.error('❌ Error in getPageDataForNotifications:', error);
    return {
      success: false,
      error: error.message,
      user: user || {
        name: 'System User',
        email: 'user@system.com',
        roles: ['admin'],
        permissions: ['send_notifications']
      },
      assignments: [],
      stats: {
        totalAssignments: 0,
        pendingNotifications: 0,
        smsToday: 0,
        emailToday: 0
      },
      recentActivity: []
    };
  }
}
function debugAssignmentLoading() {
  try {
    debugLog('🔍 DEBUGGING ASSIGNMENT LOADING...');
    
    const result = {
      step1_rawData: null,
      step2_filtering: null,
      step3_processedData: null,
      step4_finalResult: null,
      issues: []
    };
    
    // STEP 1: Check raw assignments data
    debugLog('\n--- STEP 1: Raw Assignments Data ---');
    const assignmentsData = getAssignmentsData();
    result.step1_rawData = {
      dataExists: !!assignmentsData,
      hasData: !!(assignmentsData && assignmentsData.data),
      totalRows: assignmentsData?.data?.length || 0,
      hasColumnMap: !!(assignmentsData && assignmentsData.columnMap),
      columnMapKeys: assignmentsData?.columnMap ? Object.keys(assignmentsData.columnMap) : []
    };
    
    debugLog('Raw data check:', result.step1_rawData);
    
    if (!assignmentsData || !assignmentsData.data) {
      result.issues.push('No assignments data found - check getAssignmentsData()');
      return result;
    }
    
    // STEP 2: Check first 5 assignments in detail
    debugLog('\n--- STEP 2: Sample Assignment Analysis ---');
    const sampleSize = Math.min(5, assignmentsData.data.length);
    result.step2_filtering = [];
    
    for (let i = 0; i < sampleSize; i++) {
      const row = assignmentsData.data[i];
      const analysis = {
        rowIndex: i,
        assignmentId: getColumnValue(row, assignmentsData.columnMap, CONFIG.columns.assignments.id),
        riderName: getColumnValue(row, assignmentsData.columnMap, CONFIG.columns.assignments.riderName),
        status: getColumnValue(row, assignmentsData.columnMap, CONFIG.columns.assignments.status),
        requestId: getColumnValue(row, assignmentsData.columnMap, CONFIG.columns.assignments.requestId),
        eventDate: getColumnValue(row, assignmentsData.columnMap, CONFIG.columns.assignments.eventDate),
        rawRow: row
      };
      
      analysis.shouldInclude = !!(
        analysis.riderName && 
        analysis.riderName.trim().length > 0 && 
        analysis.status && 
        !['cancelled', 'completed'].includes(analysis.status.toLowerCase())
      );
      
      analysis.filterReasons = [];
      if (!analysis.riderName) analysis.filterReasons.push('No rider name');
      if (analysis.riderName && analysis.riderName.trim().length === 0) analysis.filterReasons.push('Empty rider name');
      if (!analysis.status) analysis.filterReasons.push('No status');
      if (analysis.status && ['cancelled', 'completed'].includes(analysis.status.toLowerCase())) {
        analysis.filterReasons.push(`Status is ${analysis.status}`);
      }
      
      result.step2_filtering.push(analysis);
      debugLog(`Assignment ${i}:`, analysis);
    }
    
    // STEP 3: Check status distribution
    debugLog('\n--- STEP 3: Status Distribution ---');
    const statusCounts = {};
    const riderNameCounts = {};
    
    assignmentsData.data.forEach(row => {
      const status = getColumnValue(row, assignmentsData.columnMap, CONFIG.columns.assignments.status);
      const riderName = getColumnValue(row, assignmentsData.columnMap, CONFIG.columns.assignments.riderName);
      
      statusCounts[status || 'NULL'] = (statusCounts[status || 'NULL'] || 0) + 1;
      riderNameCounts[riderName ? 'HAS_RIDER' : 'NO_RIDER'] = (riderNameCounts[riderName ? 'HAS_RIDER' : 'NO_RIDER'] || 0) + 1;
    });
    
    result.step3_processedData = {
      statusDistribution: statusCounts,
      riderDistribution: riderNameCounts
    };
    
    debugLog('Status distribution:', statusCounts);
    debugLog('Rider distribution:', riderNameCounts);
    
    // STEP 4: Test the actual getAllAssignmentsForNotifications function
    debugLog('\n--- STEP 4: Testing getAllAssignmentsForNotifications ---');
    const filteredAssignments = getAllAssignmentsForNotifications(false);
    result.step4_finalResult = {
      filteredCount: filteredAssignments.length,
      sampleAssignments: filteredAssignments.slice(0, 3)
    };
    
    debugLog(`Filtered assignments count: ${filteredAssignments.length}`);
    if (filteredAssignments.length > 0) {
      debugLog('Sample filtered assignment:', filteredAssignments[0]);
    }
    
    // STEP 5: Identify issues
    if (result.step1_rawData.totalRows === 0) {
      result.issues.push('No assignment rows found in spreadsheet');
    }
    
    if (result.step2_filtering.every(item => !item.shouldInclude)) {
      result.issues.push('All sample assignments filtered out due to missing rider or completed/cancelled status');
    }
    
    if (result.step3_processedData.riderDistribution.NO_RIDER > result.step3_processedData.riderDistribution.HAS_RIDER) {
      result.issues.push('Most assignments have no rider assigned');
    }
    
    if (Object.keys(result.step3_processedData.statusDistribution).some(status => 
        ['completed', 'cancelled'].includes(status?.toLowerCase()))) {
      result.issues.push('Many assignments have completed/cancelled status');
    }
    
    if (result.step4_finalResult.filteredCount === 0 && result.step1_rawData.totalRows > 0) {
      result.issues.push('Filtering logic is too restrictive - all assignments excluded');
    }
    
    return result;
    
  } catch (error) {
    console.error('❌ Debug function failed:', error);
    return {
      success: false,
      error: error.message
    };
  }
}
/**
 * Test function to verify notifications data loading
 */
function testNotificationsData() {
  try {
    debugLog('🧪 Testing notifications data loading...');
    
    // Test user authentication
    const auth = authenticateAndAuthorizeUser();
    debugLog('Auth result:', auth.success);
    
    // Test assignments loading
    const assignments = getAllAssignmentsForNotifications(false);
    debugLog(`Assignments found: ${assignments.length}`);
    
    if (assignments.length > 0) {
      debugLog('Sample assignment:', assignments[0]);
    }
    
    // Test stats calculation
    const stats = calculateNotificationStats(assignments);
    debugLog('Stats:', stats);
    
    // Test recent activity
    const activity = getRecentNotificationActivity(assignments);
    debugLog(`Recent activities: ${activity.length}`);
    
    // Test complete data loading
    const pageData = getPageDataForNotifications(auth.user);
    debugLog('Page data success:', pageData.success);
    
    return {
      success: true,
      assignmentCount: assignments.length,
      stats: stats,
      activityCount: activity.length,
      pageDataSuccess: pageData.success
    };
    
  } catch (error) {
    console.error('❌ Test failed:', error);
    return {
      success: false,
      error: error.message
    };
  }
}

/**
 * Gets all assignments formatted for notifications page
 */
function getAllAssignmentsForNotifications(useCache = true) {
  try {
    debugLog('📋 [FIXED] Getting all assignments for notifications...');

    const assignmentsData = getAssignmentsData(useCache);
    if (!assignmentsData || !assignmentsData.data || assignmentsData.data.length <= 1) {
      debugLog('⚠️ No assignments data found or only headers');
      return [];
    }
    
    debugLog(`📊 Processing ${assignmentsData.data.length - 1} assignment rows`);
    
    const columnMap = assignmentsData.columnMap;
    const assignments = [];
    
    // Get rider contact info for enrichment
    const ridersData = getRidersData();
    const riderMap = {};
    
    if (ridersData && ridersData.data && ridersData.data.length > 0) {
      ridersData.data.forEach(riderRow => {
        const name = getColumnValue(riderRow, ridersData.columnMap, CONFIG.columns.riders.name);
        if (name && name.trim()) {
          riderMap[name.trim()] = {
            phone: getColumnValue(riderRow, ridersData.columnMap, CONFIG.columns.riders.phone) || 'N/A',
            email: getColumnValue(riderRow, ridersData.columnMap, CONFIG.columns.riders.email) || 'N/A',
            carrier: getColumnValue(riderRow, ridersData.columnMap, CONFIG.columns.riders.carrier) || 'N/A'
          };
        }
      });
    }
    
    // Process each assignment row (skip header)
    for (let i = 1; i < assignmentsData.data.length; i++) {
      const row = assignmentsData.data[i];
      
      try {
        const requestId = getColumnValue(row, columnMap, CONFIG.columns.assignments.requestId);
        const assignmentId = getColumnValue(row, columnMap, CONFIG.columns.assignments.id);
        const riderName = getColumnValue(row, columnMap, CONFIG.columns.assignments.riderName);
        const status = getColumnValue(row, columnMap, CONFIG.columns.assignments.status);
        
        // Very inclusive filtering - include if ANY important field has data
        const hasData = !!(requestId || assignmentId || (riderName && riderName.trim()) || status);
        
        if (hasData) {
          const cleanRiderName = riderName ? riderName.trim() : '';
          const riderInfo = cleanRiderName ? (riderMap[cleanRiderName] || { phone: 'N/A', email: 'N/A', carrier: 'N/A' }) : { phone: 'N/A', email: 'N/A', carrier: 'N/A' };
          
          // Determine notification status
          const smsSent = getColumnValue(row, columnMap, CONFIG.columns.assignments.smsSent);
          const emailSent = getColumnValue(row, columnMap, CONFIG.columns.assignments.emailSent);
          const notified = getColumnValue(row, columnMap, CONFIG.columns.assignments.notified);
          
          let notificationStatus = 'pending';
          let lastNotified = null;
          
          if (smsSent instanceof Date && emailSent instanceof Date) {
            notificationStatus = 'both_sent';
            lastNotified = smsSent > emailSent ? smsSent.toISOString() : emailSent.toISOString();
          } else if (smsSent instanceof Date) {
            notificationStatus = 'sms_sent';
            lastNotified = smsSent.toISOString();
          } else if (emailSent instanceof Date) {
            notificationStatus = 'email_sent';
            lastNotified = emailSent.toISOString();
          } else if (notified instanceof Date) {
            notificationStatus = 'notified';
            lastNotified = notified.toISOString();
          }
          
          const assignment = {
            id: assignmentId || `ASG-${String(i).padStart(4, '0')}`,
            requestId: requestId || 'Unknown',
            riderName: cleanRiderName || 'Unassigned',
            riderPhone: riderInfo.phone,
            riderEmail: riderInfo.email,
            riderCarrier: riderInfo.carrier,
            jpNumber: getColumnValue(row, columnMap, CONFIG.columns.assignments.jpNumber) || '',
            eventDate: formatDateForDisplay(getColumnValue(row, columnMap, CONFIG.columns.assignments.eventDate)) || 'No Date',
            startTime: formatTimeForDisplay(getColumnValue(row, columnMap, CONFIG.columns.assignments.startTime)) || 'No Time',
            endTime: formatTimeForDisplay(getColumnValue(row, columnMap, CONFIG.columns.assignments.endTime)) || '',
            startLocation: getColumnValue(row, columnMap, CONFIG.columns.assignments.startLocation) || 'Location TBD',
            endLocation: getColumnValue(row, columnMap, CONFIG.columns.assignments.endLocation) || '',
            status: status || 'Unknown',
            notificationStatus: notificationStatus,
            lastNotified: lastNotified,
            createdDate: getColumnValue(row, columnMap, CONFIG.columns.assignments.createdDate) || ''
          };
          
          assignments.push(assignment);
        }
        
      } catch (rowError) {
        debugLog(`⚠️ Error processing assignment row ${i}:`, rowError);
      }
    }
    
    debugLog(`✅ [FIXED] Found ${assignments.length} assignments for notifications`);
    
    // Debug output if no assignments found
    if (assignments.length === 0 && assignmentsData.data.length > 1) {
      debugLog('🔍 No assignments found. Debugging first row:');
      const firstRow = assignmentsData.data[1];
      debugLog('🔍 Row data:', firstRow.slice(0, 10));
      debugLog('🔍 Column map keys:', Object.keys(columnMap));
    }
    
    return assignments;
    
  } catch (error) {
    console.error('❌ Error in getAllAssignmentsForNotifications:', error);
    return [];
  }
}



/**
 * Helper function to get rider phone from riders data
 */
function getRiderPhone(riderName) {
  if (!riderName) return 'N/A';
  try {
    const ridersData = getRidersData();
    const rider = ridersData.data.find(r => 
      getColumnValue(r, ridersData.columnMap, CONFIG.columns.riders.name) === riderName
    );
    return rider ? getColumnValue(rider, ridersData.columnMap, CONFIG.columns.riders.phone) || 'N/A' : 'N/A';
  } catch (error) {
    return 'N/A';
  }
}

/**
 * Helper function to get rider email from riders data
 */
function getRiderEmail(riderName) {
  if (!riderName) return 'N/A';
  try {
    const ridersData = getRidersData();
    const rider = ridersData.data.find(r => 
      getColumnValue(r, ridersData.columnMap, CONFIG.columns.riders.name) === riderName
    );
    return rider ? getColumnValue(rider, ridersData.columnMap, CONFIG.columns.riders.email) || 'N/A' : 'N/A';
  } catch (error) {
    return 'N/A';
  }
}

/**
 * Helper function to get rider carrier from riders data
 */
function getRiderCarrier(riderName) {
  if (!riderName) return 'N/A';
  try {
    const ridersData = getRidersData();
    const rider = ridersData.data.find(r => 
      getColumnValue(r, ridersData.columnMap, CONFIG.columns.riders.name) === riderName
    );
    return rider ? getColumnValue(rider, ridersData.columnMap, CONFIG.columns.riders.carrier) || 'N/A' : 'N/A';
  } catch (error) {
    return 'N/A';
  }
}

function calculateNotificationStats(assignments) {
  try {
    debugLog('📊 Calculating notification stats...');
    
    if (!assignments || !Array.isArray(assignments)) {
      return {
        totalAssignments: 0,
        pendingNotifications: 0,
        smsToday: 0,
        emailToday: 0
      };
    }
    
    const today = new Date();
    today.setHours(0, 0, 0, 0);
    
    let totalAssignments = assignments.length;
    let pendingNotifications = 0;
    let smsToday = 0;
    let emailToday = 0;
    
    assignments.forEach(assignment => {
      // Count pending notifications (assignments without notification sent)
      if (!assignment.notified && !assignment.smsSent && !assignment.emailSent) {
        pendingNotifications++;
      }
      
      // Count SMS sent today
      if (assignment.smsSent) {
        try {
          const smsDate = new Date(assignment.smsSent);
          smsDate.setHours(0, 0, 0, 0);
          if (smsDate.getTime() === today.getTime()) {
            smsToday++;
          }
        } catch (e) {
          // Invalid date, ignore
        }
      }
      
      // Count emails sent today
      if (assignment.emailSent) {
        try {
          const emailDate = new Date(assignment.emailSent);
          emailDate.setHours(0, 0, 0, 0);
          if (emailDate.getTime() === today.getTime()) {
            emailToday++;
          }
        } catch (e) {
          // Invalid date, ignore
        }
      }
    });
    
    const stats = {
      totalAssignments,
      pendingNotifications,
      smsToday,
      emailToday
    };
    
    debugLog('✅ Notification stats calculated:', stats);
    return stats;
    
  } catch (error) {
    console.error('❌ Error calculating notification stats:', error);
    return {
      totalAssignments: 0,
      pendingNotifications: 0,
      smsToday: 0,
      emailToday: 0
    };
  }
}

/**
 * Gets recent notification activity
 */
function getRecentNotificationActivity(assignments) {
  try {
    debugLog('📝 Getting recent notification activity...');
    
    if (!assignments || !Array.isArray(assignments)) {
      return [];
    }
    
    const activities = [];
    const today = new Date();
    const sevenDaysAgo = new Date(today.getTime() - (7 * 24 * 60 * 60 * 1000));
    
    assignments.forEach(assignment => {
      // Check SMS activities
      if (assignment.smsSent) {
        try {
          const smsDate = new Date(assignment.smsSent);
          if (smsDate >= sevenDaysAgo) {
            activities.push({
              type: 'SMS',
              requestId: assignment.requestId,
              assignmentId: assignment.id,
              recipient: assignment.riderName,
              timestamp: smsDate,
              messagePreview: `SMS notification sent for ${assignment.requestId} - ${assignment.eventDate}`
            });
          }
        } catch (e) {
          // Invalid date, ignore
        }
      }
      
      // Check Email activities
      if (assignment.emailSent) {
        try {
          const emailDate = new Date(assignment.emailSent);
          if (emailDate >= sevenDaysAgo) {
            activities.push({
              type: 'Email',
              requestId: assignment.requestId,
              assignmentId: assignment.id,
              recipient: assignment.riderName,
              timestamp: emailDate,
              messagePreview: `Email notification sent for ${assignment.requestId} - ${assignment.eventDate}`
            });
          }
        } catch (e) {
          // Invalid date, ignore
        }
      }
    });
    
    // Sort by most recent first
    activities.sort((a, b) => new Date(b.timestamp) - new Date(a.timestamp));
    
    debugLog(`✅ Found ${activities.length} recent notification activities`);
    return activities.slice(0, 10); // Return last 10 activities
    
  } catch (error) {
    console.error('❌ Error getting recent notification activity:', error);
    return [];
  }
}


/**
 * Fetches data for the reports page (reports.html).
 * @param {object} filters Filters to apply for report generation (e.g., date ranges, types).
 * @return {object} An object containing `user` and `reportData`.
 *                  Includes a `success` flag and `error` message on failure.
 */
function getPageDataForReports(filters) {
  try {
    debugLog('🔄 Loading reports page data...', filters);

    const auth = authenticateAndAuthorizeUser();
    if (!auth.success) {
      return {
        success: false,
        error: auth.error || 'UNAUTHORIZED',
        user: auth.user || {
          name: auth.userName || 'User',
          email: auth.userEmail || '',
          roles: ['unauthorized'],
          permissions: []
        },
        reportData: null
      };
    }

    const user = Object.assign({}, auth.user, { roles: auth.user.roles || [auth.user.role] });

    const reportData = generateReportData(filters);
    return { success: true, user: user, reportData: reportData };
  } catch (error) {
    logError('Error in getPageDataForReports', error);
    return { success: false, error: error.message, user: { name: 'System User' }, reportData: null };
  }
}

/**
 * Fetches all necessary data for the mobile rider view (requests and specific assignments).
 * @param {string} [filter='All'] The status filter to apply to the general requests.
 * @return {object} An object containing `user`, `requests`, and `assignments`.
 *                  Includes a `success` flag and `error` message on failure.
 */
function getPageDataForMobileRiderView(user, filter = 'All') { // Added user parameter
  // let user = null; // Removed: user is now a parameter
  try {
    // user = getCurrentUser(); // Attempt to get user info first // Removed

    // Fetch general requests
    const rawRequests = getRequestsData();
    let requests = [];
    // Ensure getFilteredRequestsForWebApp is available in the global scope or defined in AppServices.gs
    if (typeof getFilteredRequestsForWebApp === 'function') {
        // Assuming getFilteredRequestsForWebApp will be refactored to take user as first param
        requests = getFilteredRequestsForWebApp(user, filter, rawRequests); // Corrected parameter order
    } else {
        // console.warn('getFilteredRequestsForWebApp is not defined. Skipping general requests.');
    }

    // Fetch assignments specific to the rider
    const assignments = getMobileAssignmentsForRider(user); // Pass user

    return {
      success: true,
      user: user,
      requests: requests,
      assignments: assignments
    };

  } catch (error) {
    // console.error('Error in getPageDataForMobileRiderView:', error.message, error.stack);
    if (typeof logError === 'function') {
      logError('Error in getPageDataForMobileRiderView', error);
    } else {
      // console.error('logError function not available. Error in getPageDataForMobileRiderView:', error);
    }
    // if (!user) { // user is now a parameter, this block might be redundant
    //   try { user = getCurrentUser(); } catch (e) { /* ignore secondary error */ }
    // }
    return {
      success: false,
      error: error.message,
      user: user, // Use passed user
      requests: [],
      assignments: []
    };
  }
}

/**
 * Helper function to calculate notification-related statistics from a list of assignments.
 * @param {Array<object>} assignments An array of assignment objects.
 * @return {object} An object with statistics: totalAssignments, pendingNotifications, smsToday, emailToday.
 */
function calculateStatsFromAssignmentsData(assignments) {
    if (!assignments || !Array.isArray(assignments)) {
        return { totalAssignments: 0, pendingNotifications: 0, smsToday: 0, emailToday: 0 };
    }
    const todayStr = new Date().toDateString();
    let pending = 0;
    let smsTodayCount = 0;
    let emailTodayCount = 0;
    assignments.forEach(asm => {
        if (!asm.notificationStatus || asm.notificationStatus === 'none') {
            pending++;
        }
        if (asm.lastNotified) {
            const notifiedDate = new Date(asm.lastNotified);
            if (notifiedDate.toDateString() === todayStr) {
                if (asm.notificationStatus === 'sms_sent' || asm.notificationStatus === 'both_sent') smsTodayCount++;
                if (asm.notificationStatus === 'email_sent' || asm.notificationStatus === 'both_sent') emailTodayCount++;
            }
        }
    });
    return {
        totalAssignments: assignments.length,
        pendingNotifications: pending,
        smsToday: smsTodayCount,
        emailToday: emailTodayCount
    };
}

// --- End of From WebAppService.js ---

// --- From Dashboard.js ---
// (JSDoc comments for these functions were added in a previous step and are assumed to be present in the source)
// displayDashboardLayout, setupDashboardFilterDropdown, refreshDashboard, updateSummaryStatistics,
// calculateDashboardStatistics, updateRequestsDisplay, getFilteredRequestsForWebApp,
// getFormattedRequestsForDashboard, updateRiderScheduleSection, getAssignedRidersForUpcomingWeek,
// buildCompactRiderScheduleGrid, applyStatusColors, formatDashboardColumns, formatRequestsSheetForLineBreaks
// --- End of From Dashboard.js ---

// --- From Reports.js ---
// (JSDoc comments for generateReportData was added previously)
// --- End of From Reports.js ---

// --- From RequestCRUD.js ---
// (JSDoc comments for these functions were added previously)
// createNewRequest, updateExistingRequest, deleteRequest, parseTimeString
// --- End of From RequestCRUD.js ---

// --- From AssignmentManager.js ---
// (JSDoc comments for these functions were added previously)
// buildAssignmentRow, cancelRiderAssignment, addRiderAssignments, processAssignmentAndPopulate,
// getRequestDetails, generateAssignmentId, updateRequestStatus
// --- End of From AssignmentManager.js ---

/**
 * Fetches assignments specifically for the logged-in rider, formatted for mobile display.
 * Filters assignments based on the rider's email.
 *
 * @return {Array<object>} An array of assignment objects for the rider.
 *                         Each object contains: assignmentId, requestId, eventDate, startTime,
 *                         startLocation, status.
 *                         Returns an empty array if no assignments or an error occurs.
 */
function getMobileAssignmentsForRider(user) { // Added user parameter
  try {
    const userEmail = user.email; // Use user.email from parameter
    if (!userEmail) {
      // console.warn('No active user email found for getMobileAssignmentsForRider.');
      return [];
    }

    // debugLog(`🏍️ Getting mobile assignments for rider: ${userEmail}`);

    const assignmentsData = getAssignmentsData(); // Assumes this function exists and returns { data: [], columnMap: {} }

    if (!assignmentsData || !assignmentsData.data || assignmentsData.data.length === 0) {
      // debugLog('❌ No assignments data found in getMobileAssignmentsForRider.');
      return [];
    }

    const columnMap = assignmentsData.columnMap;
    const today = new Date();
    today.setHours(0, 0, 0, 0); // Consider assignments from the beginning of today

    const riderAssignments = [];

    for (let i = 0; i < assignmentsData.data.length; i++) {
      const row = assignmentsData.data[i];
      let riderIdentifierFound = false;

      const assignedRiderEmailColumn = CONFIG.columns.assignments.riderEmail;
      if (columnMap.hasOwnProperty(assignedRiderEmailColumn)) {
        const assignedRiderEmail = getColumnValue(row, columnMap, assignedRiderEmailColumn);
        if (assignedRiderEmail && String(assignedRiderEmail).trim().toLowerCase() === userEmail.trim().toLowerCase()) {
          riderIdentifierFound = true;
        }
      } else {
        // console.warn(`Configured riderEmail column "${assignedRiderEmailColumn}" not found in Assignments sheet columnMap. Falling back to name matching.`);
      }

      if (!riderIdentifierFound) {
        const assignedRiderNameColumn = CONFIG.columns.assignments.riderName;
        if (columnMap.hasOwnProperty(assignedRiderNameColumn)) {
          const assignedRiderName = getColumnValue(row, columnMap, assignedRiderNameColumn);
          // const userProfile = getCurrentUser(); // Removed
          const currentUserName = user.name; // Use user.name from parameter
          if (assignedRiderName && currentUserName && String(assignedRiderName).trim().toLowerCase() === String(currentUserName).trim().toLowerCase()){
            riderIdentifierFound = true;
            // debugLog(`Matched assignment by name for ${currentUserName} as email was not found or didn't match.`);
          }
        } else {
           // console.warn(`Configured riderName column "${assignedRiderNameColumn}" not found in Assignments sheet columnMap.`);
        }
      }

      if (!riderIdentifierFound) {
        continue;
      }

      const status = getColumnValue(row, columnMap, CONFIG.columns.assignments.status);
      const eventDateValue = getColumnValue(row, columnMap, CONFIG.columns.assignments.eventDate);

      if (['Completed', 'Cancelled', 'No Show'].includes(status)) {
        continue;
      }

      let assignmentDate;
      if (eventDateValue instanceof Date) {
        assignmentDate = new Date(eventDateValue.getFullYear(), eventDateValue.getMonth(), eventDateValue.getDate());
      } else if (typeof eventDateValue === 'string' && eventDateValue.trim() !== '') {
        try {
          assignmentDate = new Date(eventDateValue);
          if (isNaN(assignmentDate.getTime())) {
             // console.warn(`Invalid date string for assignment ${getColumnValue(row, columnMap, CONFIG.columns.assignments.id)}: ${eventDateValue}`);
             continue;
          }
          assignmentDate.setHours(0,0,0,0);
        } catch(e){
          // console.warn(`Error parsing date string for assignment ${getColumnValue(row, columnMap, CONFIG.columns.assignments.id)}: ${eventDateValue}`, e);
          continue;
        }
      } else {
        // console.warn(`Missing or invalid event date for assignment ${getColumnValue(row, columnMap, CONFIG.columns.assignments.id)}`);
        continue;
      }

      const twoDaysAgo = new Date(today.getTime() - (2 * 24 * 60 * 60 * 1000));
      if (assignmentDate < twoDaysAgo) {
        if (!['In Progress', 'Assigned'].includes(status)) {
            continue;
        }
      }

      const startLocation = getColumnValue(row, columnMap, CONFIG.columns.assignments.startLocation);
      const endLocation = getColumnValue(row, columnMap, CONFIG.columns.assignments.endLocation);
      let displayLocation = 'Location TBD';
      if (startLocation) {
        displayLocation = startLocation;
        if (endLocation) {
          displayLocation += ` → ${endLocation}`;
        }
      } else if (endLocation) {
        displayLocation = `To: ${endLocation}`;
      }

      riderAssignments.push({
        assignmentId: getColumnValue(row, columnMap, CONFIG.columns.assignments.id) || 'N/A',
        requestId: getColumnValue(row, columnMap, CONFIG.columns.assignments.requestId) || 'N/A',
        eventDate: formatDateForDisplay(eventDateValue),
        startTime: formatTimeForDisplay(getColumnValue(row, columnMap, CONFIG.columns.assignments.startTime)) || 'No Time',
        startLocation: displayLocation,
        status: status || 'Assigned'
      });
    }

    riderAssignments.sort((a, b) => {
      let dateA, dateB;
      try { dateA = new Date(a.eventDate + ' ' + (a.startTime === 'No Time' ? '00:00' : a.startTime.replace(/( AM| PM)/i, ''))); } catch(e) { dateA = null;}
      try { dateB = new Date(b.eventDate + ' ' + (b.startTime === 'No Time' ? '00:00' : b.startTime.replace(/( AM| PM)/i, ''))); } catch(e) { dateB = null;}

      if (!dateA && !dateB) return 0;
      if (!dateA) return 1;
      if (!dateB) return -1;
      return dateA - dateB;
    });

    // debugLog(`✅ Returning ${riderAssignments.length} assignments for rider ${userEmail}.`);
    // if (riderAssignments.length > 0) {
      // debugLog('Sample mobile assignment:', riderAssignments[0]);
    // }
    return riderAssignments;

  } catch (error) {
    // console.error(`❌ Error in getMobileAssignmentsForRider for ${user.email}:`, error.message, error.stack); // Use user.email
    if (typeof logError === 'function') {
      logError('Error in getMobileAssignmentsForRider', error);
    } else {
      // console.error('logError function not available. Error in getMobileAssignmentsForRider:', error);
    }
    return [];
  }
}
/**
 * @fileoverview Assignment processing functions for the Motorcycle Escort Management System
 * These functions handle the creation and management of rider assignments.
 */

/**
 * Main function to process rider assignments for a request and populate the assignments sheet.
 * This is the function called from the web app (assignments.html).
 * @param {string} requestId - The ID of the request to assign riders to.
 * @param {Array<object>} selectedRiders - Array of rider objects with their details.
 * @param {boolean} [usePriority=true] - Whether to update the assignment rotation.
 * @return {object} Result object indicating success/failure and details.
 */
function processAssignmentAndPopulate(requestId, selectedRiders, usePriority) {
  try {
    debugLog(`🏍️ Starting assignment process for request ${requestId} with ${selectedRiders.length} riders`);
    debugLog('Selected riders:', JSON.stringify(selectedRiders, null, 2));
    
    if (!requestId || !selectedRiders) {
      throw new Error('Request ID is required for assignment');
    }

    // Validate that the request exists and get its details
    const requestDetails = getRequestDetails(requestId);
    if (!requestDetails) {
      throw new Error(`Request ${requestId} not found`);
    }

    debugLog('Request details found:', requestDetails);

    // Remove any existing assignments for this request first
    const existingAssignments = getAssignmentsForRequest(requestId);
    if (existingAssignments.length > 0) {
      debugLog(`🗑️ Removing ${existingAssignments.length} existing assignments for request ${requestId}`);
      removeExistingAssignments(requestId);
    }

    // Create new assignments using batch operation
    const assignmentResults = [];
    const assignedRiderNames = [];
    const assignmentRows = [];

    debugLog(`📝 Preparing ${selectedRiders.length} assignments for batch creation`);
    
    // First, prepare all assignment rows in memory
    for (let i = 0; i < selectedRiders.length; i++) {
      const rider = selectedRiders[i];
      debugLog(`📝 Preparing assignment ${i + 1}/${selectedRiders.length} for rider: ${rider.name}`);
      
      try {
        const assignmentId = generateAssignmentId();
        const assignmentRow = buildAssignmentRow(assignmentId, requestId, rider, requestDetails);
        
        assignmentRows.push(assignmentRow);
        assignedRiderNames.push(rider.name);
        
        assignmentResults.push({
          assignmentId: assignmentId,
          riderName: rider.name,
          status: 'success'
        });
        
        debugLog(`✅ Prepared assignment ${assignmentId} for rider ${rider.name}`);
        
      } catch (riderError) {
        console.error(`❌ Failed to prepare assignment for rider ${rider.name}:`, riderError);
        assignmentResults.push({
          riderName: rider.name,
          status: 'failed',
          error: riderError.message
        });
      }
    }

    // Now batch insert all assignments at once
    if (assignmentRows.length > 0) {
      try {
        const assignmentsSheet = SpreadsheetApp.getActiveSpreadsheet().getSheetByName(CONFIG.sheets.assignments);
        if (!assignmentsSheet) {
          throw new Error('Assignments sheet not found');
        }
        
        debugLog(`🔄 Batch inserting ${assignmentRows.length} assignments...`);
        
        // Get the range starting from the next available row
        const lastRow = assignmentsSheet.getLastRow();
        const startRow = lastRow + 1;
        const numCols = assignmentRows[0].length;
        
        const range = assignmentsSheet.getRange(startRow, 1, assignmentRows.length, numCols);
        range.setValues(assignmentRows);
        
        debugLog(`✅ Successfully batch inserted ${assignmentRows.length} assignments`);
        
      } catch (batchError) {
        console.error(`❌ Batch insert failed, falling back to individual inserts:`, batchError);
        
        // Fallback to individual inserts if batch fails
        const assignmentsSheet = SpreadsheetApp.getActiveSpreadsheet().getSheetByName(CONFIG.sheets.assignments);
        for (let i = 0; i < assignmentRows.length; i++) {
          try {
            assignmentsSheet.appendRow(assignmentRows[i]);
          } catch (individualError) {
            console.error(`❌ Failed to insert assignment ${i + 1}:`, individualError);
            // Mark this assignment as failed
            const failedResult = assignmentResults.find(r => r.status === 'success' && assignmentResults.indexOf(r) === i);
            if (failedResult) {
              failedResult.status = 'failed';
              failedResult.error = individualError.message;
            }
          }
        }
      }
    }

    // Update the request with assigned rider names (critical operation)
    updateRequestWithAssignedRiders(requestId, assignedRiderNames);

    const successCount = assignmentResults.filter(r => r.status === 'success').length;
    const failCount = assignmentResults.filter(r => r.status === 'failed').length;

    debugLog(`✅ Assignment process completed for ${requestId}: ${successCount} successful, ${failCount} failed`);

    // Return immediately to prevent timeout - defer non-critical operations
    const response = {
      success: true,
      message: `Successfully assigned ${successCount} rider(s) to request ${requestId}`,
      requestId: requestId,
      assignmentResults: assignmentResults,
      successCount: successCount,
      failCount: failCount
    };

    // Defer rotation updates and other non-critical operations to background
    try {
      debugLog('🔄 Scheduling background operations...');
      
      // Use a time-driven trigger to execute background operations
      if (assignedRiderNames.length > 0) {
        // Store data for background processing
        const backgroundData = {
          requestId: requestId,
          assignedRiderNames: assignedRiderNames,
          usePriority: usePriority,
          timestamp: new Date().getTime()
        };
        
        PropertiesService.getScriptProperties().setProperty(
          'BACKGROUND_ASSIGNMENT_DATA_' + requestId, 
          JSON.stringify(backgroundData)
        );
        
        // Create a one-time trigger for background processing
        ScriptApp.newTrigger('executeBackgroundAssignmentProcessing')
          .timeBased()
          .after(1000) // 1 second delay
          .create();
      }
      
    } catch (backgroundError) {
      // Don't let background setup errors affect the main response
      logError('Background processing setup failed but assignment was successful', backgroundError);
      
      // Fallback: try to execute critical operations immediately
      try {
        if (usePriority !== false && assignedRiderNames.length > 0) {
          updateAssignmentRotation(assignedRiderNames);
        }
        logActivity(`Assignment process completed for ${requestId}: ${successCount} successful, ${failCount} failed`);
      } catch (fallbackError) {
        logError('Fallback operations also failed', fallbackError);
      }
    }

    return response;

  } catch (error) {
    console.error('❌ Error in processAssignmentAndPopulate:', error);
    logError('Error in processAssignmentAndPopulate', error);
    return {
      success: false,
      message: `Failed to process assignments: ${error.message}`,
      requestId: requestId || 'unknown',
      error: error.message
    };
  }
}

/**
 * Gets details for a specific request by ID.
 * @param {string} requestId - The request ID to look up.
 * @param {boolean} [useCache=true] - Whether to use cached request data.
 * @return {object|null} Request details object or null if not found.
 */
function getRequestDetails(requestId, useCache = true) {
  try {
    const requestsData = getRequestsData(useCache);
    if (!requestsData || !requestsData.data) {
      return null;
    }

    const columnMap = requestsData.columnMap;
    
    for (let i = 0; i < requestsData.data.length; i++) {
      const row = requestsData.data[i];
      const rowRequestId = getColumnValue(row, columnMap, CONFIG.columns.requests.id);
      
      if (String(rowRequestId).trim() === String(requestId).trim()) {
        return {
          id: getColumnValue(row, columnMap, CONFIG.columns.requests.id),
          requesterName: getColumnValue(row, columnMap, CONFIG.columns.requests.requesterName),
          eventDate: getColumnValue(row, columnMap, CONFIG.columns.requests.eventDate),
          startTime: getColumnValue(row, columnMap, CONFIG.columns.requests.startTime),
          endTime: getColumnValue(row, columnMap, CONFIG.columns.requests.endTime),
          startLocation: getColumnValue(row, columnMap, CONFIG.columns.requests.startLocation),
          endLocation: getColumnValue(row, columnMap, CONFIG.columns.requests.endLocation),
          secondaryLocation: getColumnValue(row, columnMap, CONFIG.columns.requests.secondaryLocation),
          type: getColumnValue(row, columnMap, CONFIG.columns.requests.type),
          ridersNeeded: getColumnValue(row, columnMap, CONFIG.columns.requests.ridersNeeded),
          status: getColumnValue(row, columnMap, CONFIG.columns.requests.status),
          notes: getColumnValue(row, columnMap, CONFIG.columns.requests.notes),
          ridersAssigned: getColumnValue(row, columnMap, CONFIG.columns.requests.ridersAssigned) || ''
        };
      }
    }
    
    return null;
  } catch (error) {
    logError('Error getting request details', error);
    return null;
  }
}

/**
 * Generates a unique assignment ID.
 * @return {string} New assignment ID in format ASG-####.
 */
function generateAssignmentId() {
  try {
    const assignmentsSheet = SpreadsheetApp.getActiveSpreadsheet().getSheetByName(CONFIG.sheets.assignments);
    if (!assignmentsSheet) {
      throw new Error('Assignments sheet not found');
    }

    const data = assignmentsSheet.getDataRange().getValues();
    const existingIds = [];

    // Get existing assignment IDs
    for (let i = 1; i < data.length; i++) { // Skip header row
      const id = data[i][0]; // Assuming ID is in first column
      if (id && String(id).startsWith('ASG-')) {
        const num = parseInt(String(id).replace('ASG-', ''));
        if (!isNaN(num)) {
          existingIds.push(num);
        }
      }
    }

    const nextNumber = existingIds.length > 0 ? Math.max(...existingIds) + 1 : 1;
    return `ASG-${String(nextNumber).padStart(4, '0')}`;

  } catch (error) {
    logError('Error generating assignment ID', error);
    return `ASG-${Date.now()}`; // Fallback to timestamp-based ID
  }
}

/**
 * Builds an assignment row array for the assignments sheet.
 * @param {string} assignmentId - The assignment ID.
 * @param {string} requestId - The request ID.
 * @param {object} rider - The rider object with details.
 * @param {object} requestDetails - The request details object.
 * @return {Array} Array of values for the assignment row.
 */
function buildAssignmentRow(assignmentId, requestId, rider, requestDetails) {
  try {
    const assignmentsData = getAssignmentsData();
    const headers = assignmentsData.headers;
    const row = [];

    // Build row based on headers order
    for (const header of headers) {
      let value = '';
      
      switch (header) {
        case CONFIG.columns.assignments.id:
          value = assignmentId;
          break;
        case CONFIG.columns.assignments.requestId:
          value = requestId;
          break;
        case CONFIG.columns.assignments.eventDate:
          value = requestDetails.eventDate || '';
          break;
        case CONFIG.columns.assignments.startTime:
          value = requestDetails.startTime || '';
          break;
        case CONFIG.columns.assignments.endTime:
          value = requestDetails.endTime || '';
          break;
        case CONFIG.columns.assignments.startLocation:
          value = requestDetails.startLocation || '';
          break;
        case CONFIG.columns.assignments.endLocation:
          value = requestDetails.endLocation || '';
          break;
        case CONFIG.columns.assignments.secondaryLocation:
          value = requestDetails.secondaryLocation || '';
          break;
        case CONFIG.columns.assignments.riderName:
          value = rider.name || '';
          break;
        case CONFIG.columns.assignments.jpNumber:
          value = rider.jpNumber || '';
          break;
        case CONFIG.columns.assignments.status:
          value = 'Assigned';
          break;
        case CONFIG.columns.assignments.createdDate:
          value = new Date();
          break;
        case CONFIG.columns.assignments.notes:
          value = requestDetails.notes || '';
          break;
        // Initialize notification columns as empty
        case CONFIG.columns.assignments.notified:
        case CONFIG.columns.assignments.smsSent:
        case CONFIG.columns.assignments.emailSent:
        case CONFIG.columns.assignments.confirmedDate:
        case CONFIG.columns.assignments.confirmationMethod:
        case CONFIG.columns.assignments.completedDate:
        case CONFIG.columns.assignments.calendarEventId:
          value = '';
          break;
        default:
          value = '';
      }
      
      row.push(value);
    }

    return row;

  } catch (error) {
    logError('Error building assignment row', error);
    throw new Error(`Failed to build assignment row: ${error.message}`);
  }
}

/**
 * Removes existing assignments for a request.
 * @param {string} requestId - The request ID to clear assignments for.
 * @return {void}
 */
function removeExistingAssignments(requestId) {
  try {
    debugLog(`🗑️ Starting batch removal of assignments for request ${requestId}`);
    const assignmentsSheet = SpreadsheetApp.getActiveSpreadsheet().getSheetByName(CONFIG.sheets.assignments);
    if (!assignmentsSheet) {
      throw new Error('Assignments sheet not found');
    }

    const data = assignmentsSheet.getDataRange().getValues();
    const headers = data[0];
    const requestIdCol = headers.indexOf(CONFIG.columns.assignments.requestId);
    const riderNameCol = headers.indexOf(CONFIG.columns.assignments.riderName);

    if (requestIdCol === -1) {
      throw new Error('Request ID column not found in assignments sheet');
    }

    // Filter out rows that match the requestId and collect removed names
    const rowsToKeep = [headers]; // Always keep the header row
    const removedNames = [];
    let removedCount = 0;

    for (let i = 1; i < data.length; i++) { // Skip header row
      const rowRequestId = String(data[i][requestIdCol]).trim();
      if (rowRequestId === String(requestId).trim()) {
        // This row should be removed
        removedCount++;
        if (riderNameCol !== -1) {
          const name = String(data[i][riderNameCol]).trim();
          if (name) removedNames.push(name);
        }
      } else {
        // Keep this row
        rowsToKeep.push(data[i]);
      }
    }

    if (removedCount > 0) {
      // Clear the sheet and rewrite with only the rows we want to keep
      debugLog(`🔄 Batch removing ${removedCount} assignments using full sheet rewrite`);
      assignmentsSheet.clear();
      
      if (rowsToKeep.length > 1) { // More than just header
        const range = assignmentsSheet.getRange(1, 1, rowsToKeep.length, headers.length);
        range.setValues(rowsToKeep);
      } else {
        // Only header row remains
        assignmentsSheet.getRange(1, 1, 1, headers.length).setValues([headers]);
      }
      
      debugLog(`✅ Batch removed ${removedCount} existing assignments for request ${requestId}`);
    } else {
      debugLog(`ℹ️ No existing assignments found for request ${requestId}`);
    }

    if (removedNames.length > 0) {
      updateRotationOnUnassign(removedNames);
    }

    return removedNames;

  } catch (error) {
    logError('Error removing existing assignments', error);
    throw new Error(`Failed to remove existing assignments: ${error.message}`);
  }
}

/**
 * Updates the request with the list of assigned rider names.
 * @param {string} requestId - The request ID to update.
 * @param {Array<string>} riderNames - Array of assigned rider names.
 * @return {void}
 */
function updateRequestWithAssignedRiders(requestId, riderNames) {
  try {
    if (!requestId) {
      throw new Error('Request ID is required for rider assignment update');
    }

    if (!riderNames) {
      riderNames = [];
    }

    debugLog(`🔄 Updating request ${requestId} with riders: [${riderNames.join(', ')}]`);

    const requestsSheet = getSheet(CONFIG.sheets.requests);
    if (!requestsSheet) {
      throw new Error('Requests sheet not found');
    }

    // Clear cache and get fresh data to avoid stale data issues
    if (typeof clearRequestsCache === 'function') {
      clearRequestsCache();
    }

    const requestsData = getRequestsData(false); // Don't use cache
    const columnMap = requestsData.columnMap;

    // Find the request row with enhanced logging for debugging
    let targetRowIndex = -1;
    debugLog(`🔍 Searching for request ${requestId} in ${requestsData.data.length} rows`);
    
    for (let i = 0; i < requestsData.data.length; i++) {
      const rowRequestId = getColumnValue(requestsData.data[i], columnMap, CONFIG.columns.requests.id);
      const trimmedRowId = String(rowRequestId).trim();
      const trimmedSearchId = String(requestId).trim();
      
      debugLog(`  Row ${i}: ID = "${trimmedRowId}" (comparing with "${trimmedSearchId}")`);
      
      if (trimmedRowId === trimmedSearchId) {
        targetRowIndex = i;
        debugLog(`✅ Found request at row index ${targetRowIndex}`);
        break;
      }
    }

    if (targetRowIndex === -1) {
<<<<<<< HEAD
      // Enhanced error handling: provide more context
      const availableIds = requestsData.data.map((row, index) => {
        const id = getColumnValue(row, columnMap, CONFIG.columns.requests.id);
        return `Row ${index}: "${String(id).trim()}"`;
      }).slice(0, 10); // Show first 10 for debugging
      
      const errorMsg = `Request ${requestId} not found for rider assignment update. Available request IDs (first 10): ${availableIds.join(', ')}`;
      logError('Request not found error', { 
        searchedId: requestId, 
        trimmedId: String(requestId).trim(),
        totalRows: requestsData.data.length,
        availableIds: availableIds 
      });
      
      // Try to find similar IDs to help with debugging
      const similarIds = requestsData.data.map(row => {
        const id = getColumnValue(row, columnMap, CONFIG.columns.requests.id);
        return String(id).trim();
      }).filter(id => id.includes(String(requestId).trim().substring(0, 3))); // Find IDs with similar prefix
      
      if (similarIds.length > 0) {
        logError('Similar request IDs found', { similarIds });
      }
      
      throw new Error(errorMsg);
=======
      logError(
        `Request ${requestId} not found for rider assignment update`,
        new Error('RequestNotFound')
      );
      return; // Gracefully exit if request row is missing
>>>>>>> 9219d59f
    }

    const sheetRowNumber = targetRowIndex + 2; // Convert to 1-based row number
    const ridersAssignedCol = columnMap[CONFIG.columns.requests.ridersAssigned];
    const statusCol = columnMap[CONFIG.columns.requests.status];
    const lastUpdatedCol = columnMap[CONFIG.columns.requests.lastUpdated];
    const ridersNeededCol = columnMap[CONFIG.columns.requests.ridersNeeded];

    // Update assigned riders
    if (ridersAssignedCol !== undefined) {
      const ridersText = riderNames.join(', ');
      requestsSheet.getRange(sheetRowNumber, ridersAssignedCol + 1).setValue(ridersText);
    }

    // Determine how many riders are needed for this request
    let ridersNeeded = 0;
    if (ridersNeededCol !== undefined) {
      const neededVal = requestsSheet.getRange(sheetRowNumber, ridersNeededCol + 1).getValue();
      const parsedNeeded = parseInt(neededVal, 10);
      ridersNeeded = isNaN(parsedNeeded) ? 0 : parsedNeeded;
    }

    // Update status based on how many riders are assigned
    if (statusCol !== undefined) {
      const currentStatus = String(requestsSheet.getRange(sheetRowNumber, statusCol + 1).getValue()).trim();
      let newStatus;
      if (currentStatus === 'Completed' || currentStatus === 'Cancelled') {
        newStatus = currentStatus;
      } else if (riderNames.length === 0) {
        newStatus = 'Unassigned';
      } else if (riderNames.length < ridersNeeded) {
        newStatus = 'Unassigned';
      } else {
        newStatus = 'Assigned';
      }
      requestsSheet.getRange(sheetRowNumber, statusCol + 1).setValue(newStatus);
    }

    // Update last modified timestamp
    if (lastUpdatedCol !== undefined) {
      requestsSheet.getRange(sheetRowNumber, lastUpdatedCol + 1).setValue(new Date());
    }

    debugLog(`📝 Updated request ${requestId} with ${riderNames.length} assigned riders`);

    if (typeof clearRequestsCache === 'function') {
      clearRequestsCache();
    }

    if (typeof syncRequestToCalendar === 'function') {
      try {
        syncRequestToCalendar(requestId);
      } catch (syncError) {
        logError(`Failed to sync request ${requestId} to calendar`, syncError);
      }
    }

  } catch (error) {
    logError('Error updating request with assigned riders', error);
    throw new Error(`Failed to update request with riders: ${error.message}`);
  }
}

/**
 * Simple function to get all riders regardless of status (for testing)
 */
function getAllRidersIgnoreStatus() {
  try {
    debugLog('🔧 Getting ALL riders regardless of status...');
    
    const ridersData = getRidersData();
    
    if (!ridersData || !ridersData.data || ridersData.data.length === 0) {
      return [];
    }
    
    const columnMap = ridersData.columnMap;
    const allRiders = [];
    
    for (let i = 0; i < ridersData.data.length; i++) {
      const row = ridersData.data[i];
      
      const riderName = getColumnValue(row, columnMap, CONFIG.columns.riders.name) || 
                        getColumnValue(row, columnMap, 'Full Name') || 
                        row[1];
      
      // Only require a name - ignore status completely
      if (!riderName || String(riderName).trim().length === 0) {
        continue;
      }
      
      const jpNumber = getColumnValue(row, columnMap, CONFIG.columns.riders.jpNumber) || 
                       getColumnValue(row, columnMap, 'Rider ID') || 
                       row[0] || `RIDER-${i}`;
      
      const phone = getColumnValue(row, columnMap, CONFIG.columns.riders.phone) || 
                    getColumnValue(row, columnMap, 'Phone Number') || 
                    '555-0000';
      
      const email = getColumnValue(row, columnMap, CONFIG.columns.riders.email) || 
                    getColumnValue(row, columnMap, 'Email') || 
                    '';
      
      const status = getColumnValue(row, columnMap, CONFIG.columns.riders.status) || 'Active';
      
      allRiders.push({
        name: String(riderName).trim(),
        jpNumber: String(jpNumber).trim(),
        phone: String(phone).trim(),
        email: String(email).trim(),
        carrier: 'Unknown',
        status: status // Keep original status but don't filter by it
      });
    }
    
    debugLog(`✅ Found ${allRiders.length} riders (ignoring status)`);
    return allRiders;
    
  } catch (error) {
    console.error('❌ Error getting all riders:', error);
    return [];
  }
}

/**
 * Function to fix all rider statuses to 'Active' (for testing)
 */
function setAllRidersToActive() {
  try {
    debugLog('🔧 Setting all riders to Active status...');
    
    const sheet = SpreadsheetApp.getActiveSpreadsheet().getSheetByName(CONFIG.sheets.riders);
    if (!sheet) {
      throw new Error('Riders sheet not found');
    }
    
    const data = sheet.getDataRange().getValues();
    const headers = data[0];
    const statusColIndex = headers.indexOf(CONFIG.columns.riders.status);
    
    if (statusColIndex === -1) {
      throw new Error('Status column not found');
    }
    
    let updatedCount = 0;
    
    // Update all riders to Active status
    for (let i = 1; i < data.length; i++) { // Skip header row
      const currentStatus = data[i][statusColIndex];
      
      // Only update if there's a name in the row
      const nameColIndex = headers.indexOf(CONFIG.columns.riders.name);
      const name = nameColIndex >= 0 ? data[i][nameColIndex] : data[i][1];
      
      if (name && String(name).trim().length > 0) {
        sheet.getRange(i + 1, statusColIndex + 1).setValue('Active');
        updatedCount++;
      }
    }
    
    debugLog(`✅ Updated ${updatedCount} riders to Active status`);
    
    // Clear cache
    dataCache.clear('sheet_' + CONFIG.sheets.riders);
    
    return {
      success: true,
      updatedCount: updatedCount,
      message: `Set ${updatedCount} riders to Active status`
    };
    
  } catch (error) {
    console.error('❌ Error setting riders to active:', error);
    return {
      success: false,
      error: error.message
    };
  }
}

/**
 * Test function to verify the fix worked
 */
function testActiveRidersFix() {
  try {
    debugLog('🧪 Testing active riders fix...');
    
    const result = {
      beforeFix: {},
      afterFix: {},
      success: false
    };
    
    // Test current state
    const activeRiders = getActiveRidersForAssignments();
    const allRiders = getAllRidersIgnoreStatus();
    
    result.beforeFix = {
      totalRiders: allRiders.length,
      activeRiders: activeRiders.length
    };
    
    debugLog('Before fix:', result.beforeFix);
    
    // Apply fix if no active riders found
    if (activeRiders.length === 0 && allRiders.length > 0) {
      debugLog('🔧 Applying fix...');
      const fixResult = setAllRidersToActive();
      
      if (fixResult.success) {
        // Test again after fix
        const activeRidersAfter = getActiveRidersForAssignments();
        
        result.afterFix = {
          totalRiders: allRiders.length,
          activeRiders: activeRidersAfter.length,
          fixApplied: true
        };
        
        result.success = activeRidersAfter.length > 0;
      }
    } else {
      result.afterFix = result.beforeFix;
      result.success = true;
    }
    
    debugLog('After fix:', result.afterFix);
    debugLog('Fix successful:', result.success);
    
    return result;
    
  } catch (error) {
    console.error('❌ Test failed:', error);
    return {
      success: false,
      error: error.message
    };
  }
}

/**
 * Save an availability entry for the current user or specified email.
 * If an entry with the same email, date and start time exists, it will be updated.
 * @param {object} userOrEntry Object containing date (YYYY-MM-DD), startTime, endTime, notes, and optional email.
 * @param {object} entry (Optional) Object containing date (YYYY-MM-DD), startTime, endTime, notes, and optional email.
 * @return {object} Result object with success boolean and row number.
 */
function saveUserAvailability(userOrEntry, entry) { // Added user parameter
  try {
    // Handle backward compatibility: if only one parameter is passed, treat it as entry
    let user, actualEntry;
    
    if (arguments.length === 1) {
      // Legacy call: saveUserAvailability(entry)
      actualEntry = userOrEntry;
      user = getCurrentUser();
    } else {
      // New call: saveUserAvailability(user, entry)
      user = userOrEntry;
      actualEntry = entry;
    }
    
    if (!actualEntry) throw new Error('No availability data provided');

    const email = actualEntry.email || user.email;
    const repeat = actualEntry.repeat || 'none';
    const untilDate = actualEntry.repeatUntil ? new Date(actualEntry.repeatUntil) : new Date(actualEntry.date);

    // Ensure the Availability sheet exists with the expected headers
    const sheet = getOrCreateSheet(
      CONFIG.sheets.availability,
      Object.values(CONFIG.columns.availability)
    );

    const sheetData = getSheetData(CONFIG.sheets.availability, false);
    const map = sheetData.columnMap;

    const emailCol = map[CONFIG.columns.availability.email] + 1;
    const dateCol = map[CONFIG.columns.availability.date] + 1;
    const startCol = map[CONFIG.columns.availability.startTime] + 1;
    const endCol = map[CONFIG.columns.availability.endTime] + 1;
    const notesCol = map[CONFIG.columns.availability.notes] + 1;

    function saveSingle(dateStr) {
      let targetRow = -1;
      for (let i = 0; i < sheetData.data.length; i++) {
        const row = sheetData.data[i];
        const rowEmail = row[map[CONFIG.columns.availability.email]];
        const rowDate = row[map[CONFIG.columns.availability.date]];
        const rowStart = row[map[CONFIG.columns.availability.startTime]];
        if (String(rowEmail).toLowerCase() === String(email).toLowerCase() &&
            Utilities.formatDate(new Date(rowDate), CONFIG.system.timezone, 'yyyy-MM-dd') === dateStr &&
            String(rowStart) === actualEntry.startTime) {
          targetRow = i + 2; // account for header
          break;
        }
      }

      const rowValues = [email, new Date(dateStr), actualEntry.startTime, actualEntry.endTime, actualEntry.notes || ''];

      if (targetRow > 0) {
        sheet.getRange(targetRow, 1, 1, rowValues.length).setValues([rowValues]);
      } else {
        sheet.appendRow(rowValues);
      }
    }

    let curDate = new Date(actualEntry.date);
    const endDate = untilDate;
    while (curDate <= endDate) {
      const dateStr = Utilities.formatDate(curDate, CONFIG.system.timezone, 'yyyy-MM-dd');
      saveSingle(dateStr);

      if (repeat === 'daily') {
        curDate.setDate(curDate.getDate() + 1);
      } else if (repeat === 'weekly') {
        curDate.setDate(curDate.getDate() + 7);
      } else {
        break;
      }
    }

    clearDataCache();
    return { success: true };
  } catch (error) {
    logError('Error in saveUserAvailability', error);
    return { success: false, error: error.message };
  }
}

/**
 * Retrieve availability entries for the specified email or current user.
 * @param {string} [email] Optional email address. Defaults to current user.
 * @return {Array<object>} Array of availability objects.
 */
function getUserAvailability(user, email) { // Added user parameter
  try {
    // const user = getCurrentUser(); // Removed: user is now a parameter
    const targetEmail = email || user.email;

    const sheetData = getSheetData(CONFIG.sheets.availability, true);
    const map = sheetData.columnMap;

    const results = [];
    sheetData.data.forEach(row => {
      const rowEmail = row[map[CONFIG.columns.availability.email]];
      if (String(rowEmail).toLowerCase() !== String(targetEmail).toLowerCase()) return;

      const dateVal = row[map[CONFIG.columns.availability.date]];
      results.push({
        email: rowEmail,
        date: formatDateForDisplay(new Date(dateVal)),
        startTime: formatTimeForDisplay(row[map[CONFIG.columns.availability.startTime]]),
        endTime: formatTimeForDisplay(row[map[CONFIG.columns.availability.endTime]]),
        notes: row[map[CONFIG.columns.availability.notes]] || ''
      });
    });

    results.sort((a, b) => {
      try { return new Date(a.date) - new Date(b.date); } catch(e) { return 0; }
    });

    return results;
  } catch (error) {
    logError('Error in getUserAvailability', error);
    return [];
  }
}


/**
 * Returns recent entries from the system log sheet.
 * @param {number} [limit=50] Maximum number of log entries to return.
 * @return {Array<Object>} Array of log objects with Timestamp, Type, Message, and Details.
 */
function getSystemLogs(limit) {
  try {
    var max = limit || 50;
    var sheet = SpreadsheetApp.getActiveSpreadsheet().getSheetByName(CONFIG.sheets.log);
    if (!sheet) return [];
    var data = sheet.getDataRange().getValues();
    if (data.length <= 1) return [];
    var headers = data[0];
    var rows = data.slice(-Math.min(max, data.length - 1)).reverse();
    return rows.map(function(row) {
      var entry = {};
      headers.forEach(function(h, i) { entry[h] = row[i]; });
      return entry;
    });
  } catch (error) {
    logError('Error in getSystemLogs', error);
    return [];
  }
}

/**
 * Returns recent rider email responses.
 * @param {number} [limit=50] Maximum number of responses to return.
 * @return {Array<Object>} Array of response objects.
 */
function getEmailResponses(limit) {
  try {
    var max = limit || 50;
    var sheet = SpreadsheetApp.getActiveSpreadsheet().getSheetByName('Email_Responses');
    if (!sheet) return [];
    var data = sheet.getDataRange().getValues();
    if (data.length <= 1) return [];
    var headers = data[0];
    var rows = data.slice(-Math.min(max, data.length - 1)).reverse();
    return rows.map(function(row) {
      var entry = {};
      headers.forEach(function(h, i) { entry[h] = row[i]; });
      return entry;
    });
  } catch (error) {
    logError('Error in getEmailResponses', error);
    return [];
  }
}

/**
 * Retrieves the current assignment rotation order from script properties.
 * Generates a default order from active riders if none exists.
 * @return {string[]} Ordered list of rider names.
 */
function getAssignmentRotation() {
  try {
    let order = [];
    
    // Get stored order
    const prop = PropertiesService.getScriptProperties().getProperty('ASSIGNMENT_ORDER');
    if (prop) {
      order = prop.split('\n').map(n => n.trim()).filter(n => n);
    }
    
    // Get current active riders data to check part-time status
    const activeRiders = getActiveRidersForAssignments();
    const riderLookup = {};
    activeRiders.forEach(rider => {
      riderLookup[rider.name] = rider;
    });
    
    // Filter out part-time riders from the stored order
    order = order.filter(name => {
      const rider = riderLookup[name];
      if (!rider) {
        // Rider no longer exists, remove from rotation
        return false;
      }
      // Exclude part-time riders
      const isPartTime = String(rider.partTime || 'No').toLowerCase() === 'yes';
      return !isPartTime;
    });
    
    // If no stored order exists or it's empty after filtering, create a new one
    if (order.length === 0) {
      const riders = activeRiders.filter(r => String(r.partTime || 'No').toLowerCase() !== 'yes');
      order = riders.sort((a, b) => a.name.localeCompare(b.name)).map(r => r.name);
    }
    
    // Save the cleaned order back to properties
    PropertiesService.getScriptProperties().setProperty('ASSIGNMENT_ORDER', order.join('\n'));
    
    return order;
    
  } catch (error) {
    logError('Error in getAssignmentRotation', error);
    return [];
  }
}
function checkRotationStatus() {
  try {
    const currentOrder = getAssignmentRotation();
    const activeRiders = getActiveRidersForAssignments();
    
    debugLog('=== ROTATION STATUS CHECK ===');
    debugLog(`Current rotation has ${currentOrder.length} riders`);
    debugLog('Riders in rotation:', currentOrder);
    
    // Check each rider in rotation
    currentOrder.forEach(name => {
      const rider = activeRiders.find(r => r.name === name);
      if (!rider) {
        debugLog(`⚠️  ${name} - NOT FOUND in active riders`);
      } else {
        const isPartTime = String(rider.partTime || 'No').toLowerCase() === 'yes';
        debugLog(`${isPartTime ? '❌' : '✅'} ${name} - Part-time: ${rider.partTime || 'No'}`);
      }
    });
    
    return {
      rotationCount: currentOrder.length,
      rotation: currentOrder,
      activeRidersCount: activeRiders.length
    };
    
  } catch (error) {
    console.error('Error checking rotation status:', error);
    return { error: error.message };
  }
}
/**
 * ADDITIONAL FIX: Add a function to manually clean the rotation
 * This can be called once to clean up any existing bad data
 */
function cleanAssignmentRotation() {
  try {
    debugLog('🧹 Cleaning assignment rotation to remove part-time riders...');
    
    // Get current active riders
    const activeRiders = getActiveRidersForAssignments();
    
    // Filter to only full-time riders
    const fullTimeRiders = activeRiders.filter(r => 
      String(r.partTime || 'No').toLowerCase() !== 'yes'
    );
    
    // Create clean rotation order
    const cleanOrder = fullTimeRiders
      .sort((a, b) => a.name.localeCompare(b.name))
      .map(r => r.name);
    
    // Save the clean order
    PropertiesService.getScriptProperties().setProperty('ASSIGNMENT_ORDER', cleanOrder.join('\n'));
    
    debugLog(`✅ Assignment rotation cleaned. ${cleanOrder.length} full-time riders in rotation.`);
    debugLog('Full-time riders in rotation:', cleanOrder);
    
    return {
      success: true,
      message: `Assignment rotation cleaned. ${cleanOrder.length} full-time riders in rotation.`,
      riders: cleanOrder
    };
    
  } catch (error) {
    console.error('❌ Error cleaning assignment rotation:', error);
    logError('Error in cleanAssignmentRotation', error);
    return {
      success: false,
      message: `Error cleaning rotation: ${error.message}`
    };
  }
}

/**
 * Updates the assignment rotation by moving newly assigned riders to the end.
 * @param {string[]} assignedNames Array of rider names that were just assigned.
 * @return {string[]} Updated order array.
 */
function updateAssignmentRotation(assignedNames) {
  try {
    if (!assignedNames || assignedNames.length === 0) {
      return getAssignmentRotation();
    }
    let order = getAssignmentRotation();
    assignedNames.forEach(function(name) {
      const idx = order.indexOf(name);
      if (idx !== -1) {
        order.splice(idx, 1);
      }
      order.push(name);
    });
    PropertiesService.getScriptProperties().setProperty('ASSIGNMENT_ORDER', order.join('\n'));
    return order;
  } catch (error) {
    logError('Error in updateAssignmentRotation', error);
    return getAssignmentRotation();
  }
}

/**
 * Updates the assignment rotation when riders are unassigned by moving them to the
 * front of the order. Riders not currently in the rotation are ignored.
 * @param {string[]} unassignedNames Array of rider names that were unassigned.
 * @return {string[]} Updated order array.
 */
function updateRotationOnUnassign(unassignedNames) {
  try {
    if (!unassignedNames || unassignedNames.length === 0) {
      return getAssignmentRotation();
    }
    let order = getAssignmentRotation();
    // Remove unassigned names from current order
    unassignedNames.forEach(function(name) {
      const idx = order.indexOf(name);
      if (idx !== -1) {
        order.splice(idx, 1);
      }
    });
    // Add them back to the front in the same order provided
    for (let i = unassignedNames.length - 1; i >= 0; i--) {
      order.unshift(unassignedNames[i]);
    }
    PropertiesService.getScriptProperties().setProperty('ASSIGNMENT_ORDER', order.join('\n'));
    return order;
  } catch (error) {
    logError('Error in updateRotationOnUnassign', error);
    return getAssignmentRotation();
  }
}

/**
 * Exposed function for the web application to retrieve the assignment order.
 * @return {string[]} Current assignment order.
 */
function getAssignmentOrderForWeb() {
  return getAssignmentRotation();
}

/**
 * Executes post-assignment cleanup operations in the background
 * This function handles cache clearing and calendar sync to avoid blocking the main response
 * @param {string} requestId - The request ID that was processed
 * @param {Array} assignedRiderNames - Array of rider names that were assigned
 */
function executePostAssignmentCleanup(requestId, assignedRiderNames) {
  try {
    debugLog(`🧹 Starting post-assignment cleanup for request ${requestId}`);
    
    // Clear caches to ensure fresh data
    if (typeof clearRequestsCache === 'function') {
      clearRequestsCache();
    }
    if (typeof clearDataCache === 'function') {
      clearDataCache();
    }
    
    // Post assignments to calendar
    if (typeof postAssignmentsToCalendar === 'function') {
      try {
        postAssignmentsToCalendar();
        debugLog(`✅ Calendar sync completed for request ${requestId}`);
      } catch (calendarError) {
        logError('Failed to post assignments to calendar during cleanup', calendarError);
      }
    }
    
    debugLog(`🧹 Post-assignment cleanup completed for request ${requestId}`);
    
  } catch (error) {
    logError('Error in executePostAssignmentCleanup', error);
  }
}

/**
 * Executes background operations that were deferred during assignment processing
 * to improve the user experience by returning the assignment response faster.
 * This function is triggered after a short delay to handle non-critical operations.
 */
function executeBackgroundAssignmentProcessing() {
  try {
    debugLog('🔄 Starting background assignment processing...');
    
    // Get all pending background data
    const properties = PropertiesService.getScriptProperties();
    const allProperties = properties.getProperties();
    
    let processedCount = 0;
    const maxAge = 5 * 60 * 1000; // 5 minutes max age
    const now = new Date().getTime();
    
    // Process all pending background assignment data
    for (const [key, value] of Object.entries(allProperties)) {
      if (key.startsWith('BACKGROUND_ASSIGNMENT_DATA_')) {
        try {
          const backgroundData = JSON.parse(value);
          const age = now - backgroundData.timestamp;
          
          if (age > maxAge) {
            // Too old, skip and clean up
            properties.deleteProperty(key);
            debugLog(`⏰ Skipped expired background data for ${backgroundData.requestId}`);
            continue;
          }
          
          debugLog(`🔄 Processing background operations for request ${backgroundData.requestId}`);
          
          // Execute the deferred operations
          if (backgroundData.usePriority !== false && backgroundData.assignedRiderNames.length > 0) {
            updateAssignmentRotation(backgroundData.assignedRiderNames);
            debugLog(`✅ Updated rotation for ${backgroundData.assignedRiderNames.length} riders`);
          }
          
          // Log the activity
          logActivity(`Assignment process completed for ${backgroundData.requestId}: riders assigned successfully`);
          
          // Update rider assignment statistics
          if (backgroundData.assignedRiderNames.length > 0) {
            for (const riderName of backgroundData.assignedRiderNames) {
              try {
                updateRiderAssignmentStats(riderName);
              } catch (statsError) {
                logError(`Failed to update stats for rider ${riderName}`, statsError);
              }
            }
            debugLog(`📊 Updated assignment statistics for ${backgroundData.assignedRiderNames.length} riders`);
          }
          
          // Clean up the processed data
          properties.deleteProperty(key);
          processedCount++;
          
          debugLog(`✅ Completed background processing for request ${backgroundData.requestId}`);
          
        } catch (dataError) {
          logError(`Error processing background assignment data for ${key}`, dataError);
          // Clean up invalid data
          properties.deleteProperty(key);
        }
      }
    }
    
    debugLog(`🏁 Background assignment processing completed. Processed ${processedCount} requests.`);
    
    // Clean up old triggers to prevent accumulation
    cleanupOldAssignmentTriggers();
    
  } catch (error) {
    logError('Error in executeBackgroundAssignmentProcessing', error);
  }
}

/**
 * Cleans up old assignment processing triggers to prevent accumulation.
 */
function cleanupOldAssignmentTriggers() {
  try {
    const triggers = ScriptApp.getProjectTriggers();
    let cleanedCount = 0;
    
    for (const trigger of triggers) {
      if (trigger.getHandlerFunction() === 'executeBackgroundAssignmentProcessing') {
        // Delete the trigger since it's already been executed
        ScriptApp.deleteTrigger(trigger);
        cleanedCount++;
      }
    }
    
    if (cleanedCount > 0) {
      debugLog(`🧹 Cleaned up ${cleanedCount} old assignment processing triggers`);
    }
    
  } catch (error) {
    logError('Error cleaning up assignment triggers', error);
  }
}

/**
 * Diagnostic function to troubleshoot assignment issues
 * This function helps identify and fix common problems with request assignments
 */
function diagnoseAssignmentIssues(requestId = null) {
  try {
    console.log('🔍 Starting assignment issues diagnosis...');
    
    // Clear all caches first
    if (typeof clearRequestsCache === 'function') {
      clearRequestsCache();
    }
    
    const issues = [];
    const fixes = [];
    
    // Check if sheets exist
    const requestsSheet = getSheet(CONFIG.sheets.requests);
    const assignmentsSheet = getSheet(CONFIG.sheets.assignments);
    
    if (!requestsSheet) {
      issues.push('Requests sheet not found');
      return { success: false, issues, fixes };
    }
    
    if (!assignmentsSheet) {
      issues.push('Assignments sheet not found');
      return { success: false, issues, fixes };
    }
    
    // Get requests data
    const requestsData = getRequestsData(false);
    console.log(`📊 Found ${requestsData.data.length} requests in sheet`);
    
    // If specific request ID provided, focus on that
    if (requestId) {
      console.log(`🎯 Focusing diagnosis on request: ${requestId}`);
      
      const trimmedRequestId = String(requestId).trim();
      let foundRequest = null;
      
      for (let i = 0; i < requestsData.data.length; i++) {
        const row = requestsData.data[i];
        const rowId = getColumnValue(row, requestsData.columnMap, CONFIG.columns.requests.id);
        const trimmedRowId = String(rowId).trim();
        
        if (trimmedRowId === trimmedRequestId) {
          foundRequest = {
            index: i,
            sheetRow: i + 2,
            data: row,
            id: rowId
          };
          break;
        }
      }
      
      if (!foundRequest) {
        issues.push(`Request ${requestId} not found in requests sheet`);
        
        // Show similar IDs
        const similarIds = requestsData.data.map(row => {
          const id = getColumnValue(row, requestsData.columnMap, CONFIG.columns.requests.id);
          return String(id).trim();
        }).filter(id => {
          const searchPrefix = trimmedRequestId.substring(0, Math.min(3, trimmedRequestId.length));
          return id.includes(searchPrefix) && id !== trimmedRequestId;
        });
        
        if (similarIds.length > 0) {
          console.log(`🔍 Similar request IDs found: ${similarIds.join(', ')}`);
          fixes.push(`Check if request ID should be one of: ${similarIds.join(', ')}`);
        }
        
        // Show all request IDs for debugging
        const allIds = requestsData.data.map(row => {
          const id = getColumnValue(row, requestsData.columnMap, CONFIG.columns.requests.id);
          return String(id).trim();
        }).filter(id => id.length > 0).slice(0, 20);
        
        console.log(`📋 Available request IDs (first 20): ${allIds.join(', ')}`);
        
      } else {
        console.log(`✅ Found request ${requestId} at row ${foundRequest.sheetRow}`);
        
        // Check request details
        const status = getColumnValue(foundRequest.data, requestsData.columnMap, CONFIG.columns.requests.status);
        const ridersAssigned = getColumnValue(foundRequest.data, requestsData.columnMap, CONFIG.columns.requests.ridersAssigned);
        const ridersNeeded = getColumnValue(foundRequest.data, requestsData.columnMap, CONFIG.columns.requests.ridersNeeded);
        
        console.log(`  Status: ${status}`);
        console.log(`  Riders Assigned: ${ridersAssigned}`);
        console.log(`  Riders Needed: ${ridersNeeded}`);
        
        // Check for orphaned assignments
        const assignments = getAssignmentsForRequest(requestId);
        console.log(`  Assignments found: ${assignments.length}`);
        
        if (assignments.length > 0) {
          const assignedRiderNames = assignments.map(a => a.riderName).filter(name => name);
          const ridersAssignedInRequest = String(ridersAssigned || '').split(',').map(name => name.trim()).filter(name => name);
          
          if (assignedRiderNames.length !== ridersAssignedInRequest.length) {
            issues.push(`Mismatch between assignments (${assignedRiderNames.length}) and request riders (${ridersAssignedInRequest.length})`);
            fixes.push(`Run syncAssignmentsWithRequest('${requestId}') to fix`);
          }
        }
      }
    }
    
    // General data integrity checks
    console.log('🔧 Running general data integrity checks...');
    
    // Check for duplicate request IDs
    const requestIds = requestsData.data.map(row => {
      const id = getColumnValue(row, requestsData.columnMap, CONFIG.columns.requests.id);
      return String(id).trim();
    }).filter(id => id.length > 0);
    
    const duplicateIds = requestIds.filter((id, index) => requestIds.indexOf(id) !== index);
    if (duplicateIds.length > 0) {
      issues.push(`Duplicate request IDs found: ${[...new Set(duplicateIds)].join(', ')}`);
      fixes.push('Remove duplicate request rows or update IDs to be unique');
    }
    
    // Check for empty request IDs
    const emptyIdCount = requestsData.data.filter(row => {
      const id = getColumnValue(row, requestsData.columnMap, CONFIG.columns.requests.id);
      return !id || String(id).trim().length === 0;
    }).length;
    
    if (emptyIdCount > 0) {
      issues.push(`${emptyIdCount} requests have empty or missing IDs`);
      fixes.push('Add valid IDs to requests missing them');
    }
    
    const result = {
      success: issues.length === 0,
      issues,
      fixes,
      requestsCount: requestsData.data.length,
      timestamp: new Date().toISOString()
    };
    
    console.log(`📋 Diagnosis complete. Issues found: ${issues.length}`);
    if (issues.length > 0) {
      console.log('❌ Issues:', issues);
      console.log('🔧 Suggested fixes:', fixes);
    } else {
      console.log('✅ No issues found');
    }
    
    return result;
    
  } catch (error) {
    console.error('❌ Error during diagnosis:', error);
    return {
      success: false,
      issues: [`Diagnosis failed: ${error.message}`],
      fixes: ['Check console logs for detailed error information'],
      error: error.message
    };
  }
}

/**
 * Function to sync assignments with request data
 * This helps fix discrepancies between the assignments sheet and request riders
 */
function syncAssignmentsWithRequest(requestId) {
  try {
    console.log(`🔄 Syncing assignments for request ${requestId}...`);
    
    // Get assignments for this request
    const assignments = getAssignmentsForRequest(requestId);
    const assignedRiderNames = assignments.map(a => a.riderName).filter(name => name && name.trim());
    
    console.log(`Found ${assignments.length} assignments for request ${requestId}`);
    console.log(`Rider names: ${assignedRiderNames.join(', ')}`);
    
    // Update the request with the current assignments
    updateRequestWithAssignedRiders(requestId, assignedRiderNames);
    
    console.log(`✅ Successfully synced request ${requestId} with ${assignedRiderNames.length} riders`);
    
    return {
      success: true,
      message: `Synced request ${requestId} with ${assignedRiderNames.length} assigned riders`,
      requestId,
      riderNames: assignedRiderNames
    };
    
  } catch (error) {
    console.error(`❌ Error syncing request ${requestId}:`, error);
    return {
      success: false,
      error: error.message,
      requestId
    };
  }
}<|MERGE_RESOLUTION|>--- conflicted
+++ resolved
@@ -4335,39 +4335,13 @@
     }
 
     if (targetRowIndex === -1) {
-<<<<<<< HEAD
-      // Enhanced error handling: provide more context
-      const availableIds = requestsData.data.map((row, index) => {
-        const id = getColumnValue(row, columnMap, CONFIG.columns.requests.id);
-        return `Row ${index}: "${String(id).trim()}"`;
-      }).slice(0, 10); // Show first 10 for debugging
-      
-      const errorMsg = `Request ${requestId} not found for rider assignment update. Available request IDs (first 10): ${availableIds.join(', ')}`;
-      logError('Request not found error', { 
-        searchedId: requestId, 
-        trimmedId: String(requestId).trim(),
-        totalRows: requestsData.data.length,
-        availableIds: availableIds 
-      });
-      
-      // Try to find similar IDs to help with debugging
-      const similarIds = requestsData.data.map(row => {
-        const id = getColumnValue(row, columnMap, CONFIG.columns.requests.id);
-        return String(id).trim();
-      }).filter(id => id.includes(String(requestId).trim().substring(0, 3))); // Find IDs with similar prefix
-      
-      if (similarIds.length > 0) {
-        logError('Similar request IDs found', { similarIds });
-      }
-      
-      throw new Error(errorMsg);
-=======
+
       logError(
         `Request ${requestId} not found for rider assignment update`,
         new Error('RequestNotFound')
       );
       return; // Gracefully exit if request row is missing
->>>>>>> 9219d59f
+
     }
 
     const sheetRowNumber = targetRowIndex + 2; // Convert to 1-based row number
